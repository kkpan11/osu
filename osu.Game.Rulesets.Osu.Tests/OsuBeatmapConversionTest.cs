﻿// Copyright (c) ppy Pty Ltd <contact@ppy.sh>. Licensed under the MIT Licence.
// See the LICENCE file in the repository root for full licence text.

using System;
using System.Collections.Generic;
using NUnit.Framework;
using osu.Framework.MathUtils;
using osu.Game.Rulesets.Objects;
using osu.Game.Rulesets.Objects.Types;
using osu.Game.Rulesets.Osu.Objects;
using osu.Game.Rulesets.Osu.UI;
using osu.Game.Tests.Beatmaps;

namespace osu.Game.Rulesets.Osu.Tests
{
    [TestFixture]
    public class OsuBeatmapConversionTest : BeatmapConversionTest<ConvertValue>
    {
        protected override string ResourceAssembly => "osu.Game.Rulesets.Osu";

        [TestCase("basic")]
        [TestCase("colinear-perfect-curve")]
        [TestCase("slider-ticks")]
<<<<<<< HEAD
        public void Test(string name)
        {
            base.Test(name);
        }
=======
        [TestCase("repeat-slider")]
        [TestCase("uneven-repeat-slider")]
        public void Test(string name) => base.Test(name);
>>>>>>> 73c48811

        protected override IEnumerable<ConvertValue> CreateConvertValue(HitObject hitObject)
        {
            switch (hitObject)
            {
                case Slider slider:
                    foreach (var nested in slider.NestedHitObjects)
                        yield return createConvertValue(nested);

                    break;

                default:
                    yield return createConvertValue(hitObject);

                    break;
            }

            ConvertValue createConvertValue(HitObject obj) => new ConvertValue
            {
                StartTime = obj.StartTime,
                EndTime = (obj as IHasEndTime)?.EndTime ?? obj.StartTime,
                X = (obj as IHasPosition)?.X ?? OsuPlayfield.BASE_SIZE.X / 2,
                Y = (obj as IHasPosition)?.Y ?? OsuPlayfield.BASE_SIZE.Y / 2,
            };
        }

        protected override Ruleset CreateRuleset() => new OsuRuleset();
    }

    public struct ConvertValue : IEquatable<ConvertValue>
    {
        /// <summary>
        /// A sane value to account for osu!stable using <see cref="int"/>s everywhere.
        /// </summary>
        private const double conversion_lenience = 2;

        public double StartTime;
        public double EndTime;
        public float X;
        public float Y;

        public bool Equals(ConvertValue other)
            => Precision.AlmostEquals(StartTime, other.StartTime, conversion_lenience)
               && Precision.AlmostEquals(EndTime, other.EndTime, conversion_lenience)
               && Precision.AlmostEquals(X, other.X, conversion_lenience)
               && Precision.AlmostEquals(Y, other.Y, conversion_lenience);
    }
}<|MERGE_RESOLUTION|>--- conflicted
+++ resolved
@@ -21,16 +21,9 @@
         [TestCase("basic")]
         [TestCase("colinear-perfect-curve")]
         [TestCase("slider-ticks")]
-<<<<<<< HEAD
-        public void Test(string name)
-        {
-            base.Test(name);
-        }
-=======
         [TestCase("repeat-slider")]
         [TestCase("uneven-repeat-slider")]
         public void Test(string name) => base.Test(name);
->>>>>>> 73c48811
 
         protected override IEnumerable<ConvertValue> CreateConvertValue(HitObject hitObject)
         {
