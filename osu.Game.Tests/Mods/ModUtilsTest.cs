--- conflicted
+++ resolved
@@ -103,7 +103,6 @@
             Assert.That(ModUtils.CheckAllowed(new[] { mod.Object }, new[] { typeof(Mod) }), Is.False);
         }
 
-<<<<<<< HEAD
         // test incompatible pair.
         [TestCase(new[] { typeof(OsuModDoubleTime), typeof(OsuModHalfTime) }, new[] { typeof(OsuModDoubleTime), typeof(OsuModHalfTime) })]
         // test incompatible pair with derived class.
@@ -126,14 +125,14 @@
                 Assert.IsNull(invalid);
             else
                 Assert.That(invalid?.Select(t => t.GetType()), Is.EquivalentTo(expectedInvalid));
-=======
+        }
+
         public abstract class CustomMod1 : Mod
         {
         }
 
         public abstract class CustomMod2 : Mod
         {
->>>>>>> 12f52316
         }
     }
 }