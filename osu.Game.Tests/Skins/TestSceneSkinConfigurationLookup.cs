--- conflicted
+++ resolved
@@ -117,7 +117,6 @@
             });
         }
 
-<<<<<<< HEAD
         [TestCase(false)]
         [TestCase(true)]
         public void TestEmptyComboColours(bool allowFallback)
@@ -135,14 +134,14 @@
                 var expectedColours = allowFallback ? SkinConfiguration.DefaultComboColours : source1.Configuration.ComboColours;
                 return requester.GetConfig<GlobalSkinConfiguration, IReadOnlyList<Color4>>(GlobalSkinConfiguration.ComboColours)?.Value?.SequenceEqual(expectedColours) ?? false;
             });
-=======
+        }
+
         [Test]
         public void TestLegacyVersionLookup()
         {
             AddStep("Set source1 version 2.3", () => source1.Configuration.LegacyVersion = 2.3m);
             AddStep("Set source2 version null", () => source2.Configuration.LegacyVersion = null);
             AddAssert("Check legacy version lookup", () => requester.GetConfig<LegacySkinConfiguration.LegacySetting, decimal>(LegacySkinConfiguration.LegacySetting.Version)?.Value == 2.3m);
->>>>>>> d63ab362
         }
 
         public enum LookupType
