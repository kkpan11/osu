--- conflicted
+++ resolved
@@ -53,16 +53,9 @@
                 },
                 specialStyle = new FormCheckBox
                 {
-<<<<<<< HEAD
-                    Label = "Use special (N+1) style",
-                    FixedLabelWidth = LABEL_WIDTH,
-                    Description = "Changes one column to act as a classic \"scratch\" or \"special\" column, which can be moved around by the user's skin (to the left/right/centre). Generally used in 6K (5+1) or 8K (7+1) configurations.",
-                    Current = { Value = Beatmap.SpecialStyle }
-=======
                     Caption = "Use special (N+1) style",
                     HintText = "Changes one column to act as a classic \"scratch\" or \"special\" column, which can be moved around by the user's skin (to the left/right/centre). Generally used in 6K (5+1) or 8K (7+1) configurations.",
-                    Current = { Value = Beatmap.BeatmapInfo.SpecialStyle }
->>>>>>> 479ff7eb
+                    Current = { Value = Beatmap.SpecialStyle }
                 },
                 healthDrainSlider = new FormSliderBar<float>
                 {
