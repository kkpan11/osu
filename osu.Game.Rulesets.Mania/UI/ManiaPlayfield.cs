﻿// Copyright (c) 2007-2018 ppy Pty Ltd <contact@ppy.sh>.
// Licensed under the MIT Licence - https://raw.githubusercontent.com/ppy/osu/master/LICENCE

using osu.Framework.Graphics;
using osu.Framework.Graphics.Containers;
using System;
using System.Collections.Generic;
using System.Linq;
using osu.Game.Rulesets.Mania.Beatmaps;
using osu.Game.Rulesets.Mania.Objects;
using osu.Game.Rulesets.Objects.Drawables;
using osu.Game.Rulesets.UI.Scrolling;
using osuTK;

namespace osu.Game.Rulesets.Mania.UI
{
    public class ManiaPlayfield : ScrollingPlayfield
    {
        private readonly List<ManiaStage> stages = new List<ManiaStage>();

        public override bool ReceivePositionalInputAt(Vector2 screenSpacePos) => stages.Any(s => s.ReceivePositionalInputAt(screenSpacePos));

        public ManiaPlayfield(List<StageDefinition> stageDefinitions)
        {
            if (stageDefinitions == null)
                throw new ArgumentNullException(nameof(stageDefinitions));

            if (stageDefinitions.Count <= 0)
                throw new ArgumentException("Can't have zero or fewer stages.");

            Size = new Vector2(1, 0.8f);

            GridContainer playfieldGrid;
            AddInternal(playfieldGrid = new GridContainer
            {
                RelativeSizeAxes = Axes.Both,
                Content = new[] { new Drawable[stageDefinitions.Count] }
            });

            var normalColumnAction = ManiaAction.Key1;
            var specialColumnAction = ManiaAction.Special1;
            int firstColumnIndex = 0;
            for (int i = 0; i < stageDefinitions.Count; i++)
            {
                var newStage = new ManiaStage(firstColumnIndex, stageDefinitions[i], ref normalColumnAction, ref specialColumnAction);

                playfieldGrid.Content[0][i] = newStage;

                stages.Add(newStage);
                AddNested(newStage);

                firstColumnIndex += newStage.Columns.Count;
            }
        }

        public override void Add(DrawableHitObject h) => getStageByColumn(((ManiaHitObject)h.HitObject).Column).Add(h);

        public override void Remove(DrawableHitObject h) => getStageByColumn(((ManiaHitObject)h.HitObject).Column).Remove(h);

        public void Add(BarLine barline) => stages.ForEach(s => s.Add(barline));

        /// <summary>
        /// Retrieves a column from a screen-space position.
        /// </summary>
        /// <param name="screenSpacePosition">The screen-space position.</param>
        /// <returns>The column which the <paramref name="screenSpacePosition"/> lies in.</returns>
        public Column GetColumnByPosition(Vector2 screenSpacePosition)
        {
            Column found = null;

            foreach (var stage in stages)
            {
                foreach (var column in stage.Columns)
                {
                    if (column.ReceivePositionalInputAt(screenSpacePosition))
                    {
                        found = column;
                        break;
                    }
                }

                if (found != null)
                    break;
            }

            return found;
        }

<<<<<<< HEAD
        /// <summary>
        /// Retrieves the total amount of columns across all stages in this playfield.
        /// </summary>
        public int TotalColumns => stages.Sum(s => s.Columns.Count);

=======
>>>>>>> e0854254
        private ManiaStage getStageByColumn(int column)
        {
            int sum = 0;
            foreach (var stage in stages)
            {
                sum = sum + stage.Columns.Count;
                if (sum > column)
                    return stage;
            }

            return null;
        }
    }
}<|MERGE_RESOLUTION|>--- conflicted
+++ resolved
@@ -55,7 +55,7 @@
 
         public override void Add(DrawableHitObject h) => getStageByColumn(((ManiaHitObject)h.HitObject).Column).Add(h);
 
-        public override void Remove(DrawableHitObject h) => getStageByColumn(((ManiaHitObject)h.HitObject).Column).Remove(h);
+        public override bool Remove(DrawableHitObject h) => getStageByColumn(((ManiaHitObject)h.HitObject).Column).Remove(h);
 
         public void Add(BarLine barline) => stages.ForEach(s => s.Add(barline));
 
@@ -86,14 +86,11 @@
             return found;
         }
 
-<<<<<<< HEAD
         /// <summary>
         /// Retrieves the total amount of columns across all stages in this playfield.
         /// </summary>
         public int TotalColumns => stages.Sum(s => s.Columns.Count);
 
-=======
->>>>>>> e0854254
         private ManiaStage getStageByColumn(int column)
         {
             int sum = 0;
