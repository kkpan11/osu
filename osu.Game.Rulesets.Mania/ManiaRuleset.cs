﻿// Copyright (c) ppy Pty Ltd <contact@ppy.sh>. Licensed under the MIT Licence.
// See the LICENCE file in the repository root for full licence text.

using System;
using osu.Game.Beatmaps;
using osu.Game.Rulesets.Mania.Mods;
using osu.Game.Rulesets.Mania.UI;
using osu.Game.Rulesets.Mods;
using osu.Game.Rulesets.UI;
using System.Collections.Generic;
using System.Linq;
using osu.Framework.Graphics;
using osu.Framework.Graphics.Sprites;
using osu.Framework.Input.Bindings;
using osu.Game.Graphics;
using osu.Game.Rulesets.Mania.Replays;
using osu.Game.Rulesets.Replays.Types;
using osu.Game.Beatmaps.Legacy;
using osu.Game.Configuration;
using osu.Game.Overlays.Settings;
using osu.Game.Rulesets.Configuration;
using osu.Game.Rulesets.Difficulty;
using osu.Game.Rulesets.Edit;
using osu.Game.Rulesets.Mania.Beatmaps;
using osu.Game.Rulesets.Mania.Configuration;
using osu.Game.Rulesets.Mania.Difficulty;
using osu.Game.Rulesets.Mania.Edit;
using osu.Game.Rulesets.Mania.Scoring;
using osu.Game.Rulesets.Mania.Skinning;
using osu.Game.Rulesets.Scoring;
using osu.Game.Skinning;
using osu.Game.Scoring;
using osu.Game.Screens.Ranking.Statistics;

namespace osu.Game.Rulesets.Mania
{
    public class ManiaRuleset : Ruleset, ILegacyRuleset
    {
        /// <summary>
        /// The maximum number of supported keys in a single stage.
        /// </summary>
        public const int MAX_STAGE_KEYS = 10;

        public override DrawableRuleset CreateDrawableRulesetWith(IBeatmap beatmap, IReadOnlyList<Mod> mods = null) => new DrawableManiaRuleset(this, beatmap, mods);

        public override ScoreProcessor CreateScoreProcessor() => new ManiaScoreProcessor();

        public override HealthProcessor CreateHealthProcessor(double drainStartTime) => new DrainingHealthProcessor(drainStartTime, 0.2);

        public override IBeatmapConverter CreateBeatmapConverter(IBeatmap beatmap) => new ManiaBeatmapConverter(beatmap, this);

<<<<<<< HEAD
        public override PerformanceCalculator CreatePerformanceCalculator(WorkingBeatmap beatmap, ScoreInfo score, DifficultyAttributes attributes = null) => new ManiaPerformanceCalculator(this, beatmap, score, attributes);
=======
        public override PerformanceCalculator CreatePerformanceCalculator(DifficultyAttributes attributes, ScoreInfo score) => new ManiaPerformanceCalculator(this, attributes, score);
>>>>>>> 1566882d

        public const string SHORT_NAME = "mania";

        public override HitObjectComposer CreateHitObjectComposer() => new ManiaHitObjectComposer(this);

        public override ISkin CreateLegacySkinProvider(ISkinSource source, IBeatmap beatmap) => new ManiaLegacySkinTransformer(source, beatmap);

        public override IEnumerable<Mod> ConvertFromLegacyMods(LegacyMods mods)
        {
            if (mods.HasFlag(LegacyMods.Nightcore))
                yield return new ManiaModNightcore();
            else if (mods.HasFlag(LegacyMods.DoubleTime))
                yield return new ManiaModDoubleTime();

            if (mods.HasFlag(LegacyMods.Perfect))
                yield return new ManiaModPerfect();
            else if (mods.HasFlag(LegacyMods.SuddenDeath))
                yield return new ManiaModSuddenDeath();

            if (mods.HasFlag(LegacyMods.Cinema))
                yield return new ManiaModCinema();
            else if (mods.HasFlag(LegacyMods.Autoplay))
                yield return new ManiaModAutoplay();

            if (mods.HasFlag(LegacyMods.Easy))
                yield return new ManiaModEasy();

            if (mods.HasFlag(LegacyMods.FadeIn))
                yield return new ManiaModFadeIn();

            if (mods.HasFlag(LegacyMods.Flashlight))
                yield return new ManiaModFlashlight();

            if (mods.HasFlag(LegacyMods.HalfTime))
                yield return new ManiaModHalfTime();

            if (mods.HasFlag(LegacyMods.HardRock))
                yield return new ManiaModHardRock();

            if (mods.HasFlag(LegacyMods.Hidden))
                yield return new ManiaModHidden();

            if (mods.HasFlag(LegacyMods.Key1))
                yield return new ManiaModKey1();

            if (mods.HasFlag(LegacyMods.Key2))
                yield return new ManiaModKey2();

            if (mods.HasFlag(LegacyMods.Key3))
                yield return new ManiaModKey3();

            if (mods.HasFlag(LegacyMods.Key4))
                yield return new ManiaModKey4();

            if (mods.HasFlag(LegacyMods.Key5))
                yield return new ManiaModKey5();

            if (mods.HasFlag(LegacyMods.Key6))
                yield return new ManiaModKey6();

            if (mods.HasFlag(LegacyMods.Key7))
                yield return new ManiaModKey7();

            if (mods.HasFlag(LegacyMods.Key8))
                yield return new ManiaModKey8();

            if (mods.HasFlag(LegacyMods.Key9))
                yield return new ManiaModKey9();

            if (mods.HasFlag(LegacyMods.NoFail))
                yield return new ManiaModNoFail();

            if (mods.HasFlag(LegacyMods.Random))
                yield return new ManiaModRandom();

            if (mods.HasFlag(LegacyMods.Mirror))
                yield return new ManiaModMirror();
        }

        public override LegacyMods ConvertToLegacyMods(Mod[] mods)
        {
            var value = base.ConvertToLegacyMods(mods);

            foreach (var mod in mods)
            {
                switch (mod)
                {
                    case ManiaModKey1 _:
                        value |= LegacyMods.Key1;
                        break;

                    case ManiaModKey2 _:
                        value |= LegacyMods.Key2;
                        break;

                    case ManiaModKey3 _:
                        value |= LegacyMods.Key3;
                        break;

                    case ManiaModKey4 _:
                        value |= LegacyMods.Key4;
                        break;

                    case ManiaModKey5 _:
                        value |= LegacyMods.Key5;
                        break;

                    case ManiaModKey6 _:
                        value |= LegacyMods.Key6;
                        break;

                    case ManiaModKey7 _:
                        value |= LegacyMods.Key7;
                        break;

                    case ManiaModKey8 _:
                        value |= LegacyMods.Key8;
                        break;

                    case ManiaModKey9 _:
                        value |= LegacyMods.Key9;
                        break;

                    case ManiaModFadeIn _:
                        value |= LegacyMods.FadeIn;
                        break;

                    case ManiaModMirror _:
                        value |= LegacyMods.Mirror;
                        break;
                }
            }

            return value;
        }

        public override IEnumerable<Mod> GetModsFor(ModType type)
        {
            switch (type)
            {
                case ModType.DifficultyReduction:
                    return new Mod[]
                    {
                        new ManiaModEasy(),
                        new ManiaModNoFail(),
                        new MultiMod(new ManiaModHalfTime(), new ManiaModDaycore()),
                    };

                case ModType.DifficultyIncrease:
                    return new Mod[]
                    {
                        new ManiaModHardRock(),
                        new MultiMod(new ManiaModSuddenDeath(), new ManiaModPerfect()),
                        new MultiMod(new ManiaModDoubleTime(), new ManiaModNightcore()),
                        new MultiMod(new ManiaModFadeIn(), new ManiaModHidden()),
                        new ManiaModFlashlight(),
                    };

                case ModType.Conversion:
                    return new Mod[]
                    {
                        new MultiMod(new ManiaModKey4(),
                            new ManiaModKey5(),
                            new ManiaModKey6(),
                            new ManiaModKey7(),
                            new ManiaModKey8(),
                            new ManiaModKey9(),
                            new ManiaModKey10(),
                            new ManiaModKey1(),
                            new ManiaModKey2(),
                            new ManiaModKey3()),
                        new ManiaModRandom(),
                        new ManiaModDualStages(),
                        new ManiaModMirror(),
                        new ManiaModDifficultyAdjust(),
                        new ManiaModInvert(),
                    };

                case ModType.Automation:
                    return new Mod[]
                    {
                        new MultiMod(new ManiaModAutoplay(), new ManiaModCinema()),
                    };

                case ModType.Fun:
                    return new Mod[]
                    {
                        new MultiMod(new ModWindUp(), new ModWindDown())
                    };

                default:
                    return Array.Empty<Mod>();
            }
        }

        public override string Description => "osu!mania";

        public override string ShortName => SHORT_NAME;

        public override string PlayingVerb => "Smashing keys";

        public override Drawable CreateIcon() => new SpriteIcon { Icon = OsuIcon.RulesetMania };

        public override DifficultyCalculator CreateDifficultyCalculator(WorkingBeatmap beatmap) => new ManiaDifficultyCalculator(this, beatmap);

        public int LegacyID => 3;

        public override IConvertibleReplayFrame CreateConvertibleReplayFrame() => new ManiaReplayFrame();

        public override IRulesetConfigManager CreateConfig(SettingsStore settings) => new ManiaRulesetConfigManager(settings, RulesetInfo);

        public override RulesetSettingsSubsection CreateSettings() => new ManiaSettingsSubsection(this);

        public override IEnumerable<int> AvailableVariants
        {
            get
            {
                for (int i = 1; i <= MAX_STAGE_KEYS; i++)
                    yield return (int)PlayfieldType.Single + i;
                for (int i = 2; i <= MAX_STAGE_KEYS * 2; i += 2)
                    yield return (int)PlayfieldType.Dual + i;
            }
        }

        public override IEnumerable<KeyBinding> GetDefaultKeyBindings(int variant = 0)
        {
            switch (getPlayfieldType(variant))
            {
                case PlayfieldType.Single:
                    return new SingleStageVariantGenerator(variant).GenerateMappings();

                case PlayfieldType.Dual:
                    return new DualStageVariantGenerator(getDualStageKeyCount(variant)).GenerateMappings();
            }

            return Array.Empty<KeyBinding>();
        }

        public override string GetVariantName(int variant)
        {
            switch (getPlayfieldType(variant))
            {
                default:
                    return $"{variant}K";

                case PlayfieldType.Dual:
                {
                    var keys = getDualStageKeyCount(variant);
                    return $"{keys}K + {keys}K";
                }
            }
        }

        /// <summary>
        /// Finds the number of keys for each stage in a <see cref="PlayfieldType.Dual"/> variant.
        /// </summary>
        /// <param name="variant">The variant.</param>
        private int getDualStageKeyCount(int variant) => (variant - (int)PlayfieldType.Dual) / 2;

        /// <summary>
        /// Finds the <see cref="PlayfieldType"/> that corresponds to a variant value.
        /// </summary>
        /// <param name="variant">The variant value.</param>
        /// <returns>The <see cref="PlayfieldType"/> that corresponds to <paramref name="variant"/>.</returns>
        private PlayfieldType getPlayfieldType(int variant)
        {
            return (PlayfieldType)Enum.GetValues(typeof(PlayfieldType)).Cast<int>().OrderByDescending(i => i).First(v => variant >= v);
        }

        public override StatisticRow[] CreateStatisticsForScore(ScoreInfo score, IBeatmap playableBeatmap) => new[]
        {
            new StatisticRow
            {
                Columns = new[]
                {
                    new StatisticItem("Timing Distribution", new HitEventTimingDistributionGraph(score.HitEvents)
                    {
                        RelativeSizeAxes = Axes.X,
                        Height = 250
                    }),
                }
            },
            new StatisticRow
            {
                Columns = new[]
                {
                    new StatisticItem(string.Empty, new SimpleStatisticTable(3, new SimpleStatisticItem[]
                    {
                        new UnstableRate(score.HitEvents)
                    }))
                }
            }
        };
    }

    public enum PlayfieldType
    {
        /// <summary>
        /// Columns are grouped into a single stage.
        /// Number of columns in this stage lies at (item - Single).
        /// </summary>
        Single = 0,

        /// <summary>
        /// Columns are grouped into two stages.
        /// Overall number of columns lies at (item - Dual), further computation is required for
        /// number of columns in each individual stage.
        /// </summary>
        Dual = 1000,
    }
}<|MERGE_RESOLUTION|>--- conflicted
+++ resolved
@@ -49,11 +49,7 @@
 
         public override IBeatmapConverter CreateBeatmapConverter(IBeatmap beatmap) => new ManiaBeatmapConverter(beatmap, this);
 
-<<<<<<< HEAD
-        public override PerformanceCalculator CreatePerformanceCalculator(WorkingBeatmap beatmap, ScoreInfo score, DifficultyAttributes attributes = null) => new ManiaPerformanceCalculator(this, beatmap, score, attributes);
-=======
         public override PerformanceCalculator CreatePerformanceCalculator(DifficultyAttributes attributes, ScoreInfo score) => new ManiaPerformanceCalculator(this, attributes, score);
->>>>>>> 1566882d
 
         public const string SHORT_NAME = "mania";
 
