--- conflicted
+++ resolved
@@ -44,13 +44,10 @@
 
                     switch (maniaComponent.Component)
                     {
-<<<<<<< HEAD
                         case ManiaSkinComponents.ColumnBackground:
                             return new LegacyColumnBackground();
-=======
                         case ManiaSkinComponents.HitTarget:
                             return new LegacyHitTarget();
->>>>>>> 71387016
                     }
 
                     break;
