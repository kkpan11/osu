--- conflicted
+++ resolved
@@ -79,11 +79,7 @@
   <!-- Xamarin.iOS does not automatically handle transitive dependencies from NuGet packages. -->
   <ItemGroup Label="Transitive Dependencies">
     <PackageReference Include="DiffPlex" Version="1.7.0" />
-<<<<<<< HEAD
-    <PackageReference Include="Humanizer" Version="2.11.10" />
-=======
     <PackageReference Include="Humanizer" Version="2.13.14" />
->>>>>>> f1bcd5ed
     <PackageReference Include="Microsoft.EntityFrameworkCore.Sqlite" Version="2.2.6" />
     <PackageReference Include="Microsoft.EntityFrameworkCore.Sqlite.Core" Version="2.2.6" />
     <PackageReference Include="Newtonsoft.Json" Version="13.0.1" />
