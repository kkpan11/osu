--- conflicted
+++ resolved
@@ -252,16 +252,10 @@
 
         protected void UpdateNestedSamples()
         {
-<<<<<<< HEAD
             this.PopulateNodeSamples();
 
-            var firstSample = Samples.FirstOrDefault(s => s.Name == HitSampleInfo.HIT_NORMAL)
-                              ?? Samples.FirstOrDefault(); // TODO: remove this when guaranteed sort is present for samples (https://github.com/ppy/osu/issues/1933)
-            var sampleList = new List<HitSampleInfo>();
-=======
             // TODO: remove this when guaranteed sort is present for samples (https://github.com/ppy/osu/issues/1933)
             HitSampleInfo tickSample = (Samples.FirstOrDefault(s => s.Name == HitSampleInfo.HIT_NORMAL) ?? Samples.FirstOrDefault())?.With("slidertick");
->>>>>>> 31859873
 
             foreach (var nested in NestedHitObjects)
             {
