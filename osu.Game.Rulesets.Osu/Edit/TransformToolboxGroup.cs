--- conflicted
+++ resolved
@@ -46,15 +46,10 @@
                 {
                     rotateButton = new EditorToolButton("Rotate",
                         () => new SpriteIcon { Icon = FontAwesome.Solid.Undo },
-<<<<<<< HEAD
                         () => new PreciseRotationPopover(RotationHandler, GridToolbox)),
-                    // TODO: scale
-=======
-                        () => new PreciseRotationPopover(RotationHandler)),
                     scaleButton = new EditorToolButton("Scale",
                         () => new SpriteIcon { Icon = FontAwesome.Solid.ArrowsAlt },
                         () => new PreciseScalePopover(ScaleHandler))
->>>>>>> 63136311
                 }
             };
         }
