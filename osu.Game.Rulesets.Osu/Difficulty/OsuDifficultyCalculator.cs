// Copyright (c) ppy Pty Ltd <contact@ppy.sh>. Licensed under the MIT Licence.
// See the LICENCE file in the repository root for full licence text.

#nullable disable

using System;
using System.Collections.Generic;
using System.Linq;
using osu.Game.Beatmaps;
using osu.Game.Rulesets.Difficulty;
using osu.Game.Rulesets.Difficulty.Preprocessing;
using osu.Game.Rulesets.Difficulty.Skills;
using osu.Game.Rulesets.Mods;
using osu.Game.Rulesets.Osu.Difficulty.Preprocessing;
using osu.Game.Rulesets.Osu.Difficulty.Skills;
using osu.Game.Rulesets.Osu.Mods;
using osu.Game.Rulesets.Osu.Objects;
using osu.Game.Rulesets.Osu.Scoring;
using osu.Game.Rulesets.Scoring;

namespace osu.Game.Rulesets.Osu.Difficulty
{
    public class OsuDifficultyCalculator : DifficultyCalculator
    {
        private const double difficulty_multiplier = 0.0675;
        private double hitWindowGreat;

        public OsuDifficultyCalculator(IRulesetInfo ruleset, IWorkingBeatmap beatmap)
            : base(ruleset, beatmap)
        {
        }

        protected override DifficultyAttributes CreateDifficultyAttributes(IBeatmap beatmap, Mod[] mods, Skill[] skills, double clockRate)
        {
            if (beatmap.HitObjects.Count == 0)
                return new OsuDifficultyAttributes { Mods = mods };

            double aimRating = Math.Sqrt(skills[0].DifficultyValue()) * difficulty_multiplier;
<<<<<<< HEAD
            double speedRating = Math.Sqrt(skills[1].DifficultyValue()) * difficulty_multiplier;
            double flashlightRating = Math.Sqrt(skills[2].DifficultyValue()) * difficulty_multiplier;
            double speedNotes = (skills[1] as Speed).RelevantNoteCount();
=======
            double aimRatingNoSliders = Math.Sqrt(skills[1].DifficultyValue()) * difficulty_multiplier;
            double speedRating = Math.Sqrt(skills[2].DifficultyValue()) * difficulty_multiplier;
            double flashlightRating = Math.Sqrt(skills[3].DifficultyValue()) * difficulty_multiplier;

            double sliderFactor = aimRating > 0 ? aimRatingNoSliders / aimRating : 1;
>>>>>>> 9518e1db

            if (mods.Any(h => h is OsuModRelax))
                speedRating = 0.0;

            double baseAimPerformance = Math.Pow(5 * Math.Max(1, aimRating / 0.0675) - 4, 3) / 100000;
            double baseSpeedPerformance = Math.Pow(5 * Math.Max(1, speedRating / 0.0675) - 4, 3) / 100000;
            double baseFlashlightPerformance = 0.0;

            if (mods.Any(h => h is OsuModFlashlight))
                baseFlashlightPerformance = Math.Pow(flashlightRating, 2.0) * 25.0;

            double basePerformance =
                Math.Pow(
                    Math.Pow(baseAimPerformance, 1.1) +
                    Math.Pow(baseSpeedPerformance, 1.1) +
                    Math.Pow(baseFlashlightPerformance, 1.1), 1.0 / 1.1
                );

            double starRating = basePerformance > 0.00001 ? Math.Cbrt(1.12) * 0.027 * (Math.Cbrt(100000 / Math.Pow(2, 1 / 1.1) * basePerformance) + 4) : 0;

            double preempt = IBeatmapDifficultyInfo.DifficultyRange(beatmap.Difficulty.ApproachRate, 1800, 1200, 450) / clockRate;
            double drainRate = beatmap.Difficulty.DrainRate;
            int maxCombo = beatmap.GetMaxCombo();

            int hitCirclesCount = beatmap.HitObjects.Count(h => h is HitCircle);
            int sliderCount = beatmap.HitObjects.Count(h => h is Slider);
            int spinnerCount = beatmap.HitObjects.Count(h => h is Spinner);

            return new OsuDifficultyAttributes
            {
                StarRating = starRating,
                Mods = mods,
<<<<<<< HEAD
                AimStrain = aimRating,
                SpeedStrain = speedRating,
                SpeedNoteCount = speedNotes,
                FlashlightRating = flashlightRating,
=======
                AimDifficulty = aimRating,
                SpeedDifficulty = speedRating,
                FlashlightDifficulty = flashlightRating,
                SliderFactor = sliderFactor,
>>>>>>> 9518e1db
                ApproachRate = preempt > 1200 ? (1800 - preempt) / 120 : (1200 - preempt) / 150 + 5,
                OverallDifficulty = (80 - hitWindowGreat) / 6,
                DrainRate = drainRate,
                MaxCombo = maxCombo,
                HitCircleCount = hitCirclesCount,
                SliderCount = sliderCount,
                SpinnerCount = spinnerCount,
            };
        }

        protected override IEnumerable<DifficultyHitObject> CreateDifficultyHitObjects(IBeatmap beatmap, double clockRate)
        {
            List<DifficultyHitObject> objects = new List<DifficultyHitObject>();

            // The first jump is formed by the first two hitobjects of the map.
            // If the map has less than two OsuHitObjects, the enumerator will not return anything.
            for (int i = 1; i < beatmap.HitObjects.Count; i++)
            {
                var lastLast = i > 1 ? beatmap.HitObjects[i - 2] : null;
                objects.Add(new OsuDifficultyHitObject(beatmap.HitObjects[i], beatmap.HitObjects[i - 1], lastLast, clockRate, objects, objects.Count));
            }

            return objects;
        }

        protected override Skill[] CreateSkills(IBeatmap beatmap, Mod[] mods, double clockRate)
        {
            HitWindows hitWindows = new OsuHitWindows();
            hitWindows.SetDifficulty(beatmap.Difficulty.OverallDifficulty);

            hitWindowGreat = hitWindows.WindowFor(HitResult.Great) / clockRate;

            return new Skill[]
            {
                new Aim(mods, true),
                new Aim(mods, false),
                new Speed(mods, hitWindowGreat),
                new Flashlight(mods)
            };
        }

        protected override Mod[] DifficultyAdjustmentMods => new Mod[]
        {
            new OsuModDoubleTime(),
            new OsuModHalfTime(),
            new OsuModEasy(),
            new OsuModHardRock(),
            new OsuModFlashlight(),
            new MultiMod(new OsuModFlashlight(), new OsuModHidden())
        };
    }
}<|MERGE_RESOLUTION|>--- conflicted
+++ resolved
@@ -36,17 +36,12 @@
                 return new OsuDifficultyAttributes { Mods = mods };
 
             double aimRating = Math.Sqrt(skills[0].DifficultyValue()) * difficulty_multiplier;
-<<<<<<< HEAD
-            double speedRating = Math.Sqrt(skills[1].DifficultyValue()) * difficulty_multiplier;
-            double flashlightRating = Math.Sqrt(skills[2].DifficultyValue()) * difficulty_multiplier;
-            double speedNotes = (skills[1] as Speed).RelevantNoteCount();
-=======
             double aimRatingNoSliders = Math.Sqrt(skills[1].DifficultyValue()) * difficulty_multiplier;
             double speedRating = Math.Sqrt(skills[2].DifficultyValue()) * difficulty_multiplier;
+            double speedNotes = (skills[1] as Speed).RelevantNoteCount();
             double flashlightRating = Math.Sqrt(skills[3].DifficultyValue()) * difficulty_multiplier;
 
             double sliderFactor = aimRating > 0 ? aimRatingNoSliders / aimRating : 1;
->>>>>>> 9518e1db
 
             if (mods.Any(h => h is OsuModRelax))
                 speedRating = 0.0;
@@ -79,17 +74,11 @@
             {
                 StarRating = starRating,
                 Mods = mods,
-<<<<<<< HEAD
-                AimStrain = aimRating,
-                SpeedStrain = speedRating,
-                SpeedNoteCount = speedNotes,
-                FlashlightRating = flashlightRating,
-=======
                 AimDifficulty = aimRating,
                 SpeedDifficulty = speedRating,
+                SpeedNoteCount = speedNotes,
                 FlashlightDifficulty = flashlightRating,
                 SliderFactor = sliderFactor,
->>>>>>> 9518e1db
                 ApproachRate = preempt > 1200 ? (1800 - preempt) / 120 : (1200 - preempt) / 150 + 5,
                 OverallDifficulty = (80 - hitWindowGreat) / 6,
                 DrainRate = drainRate,
