--- conflicted
+++ resolved
@@ -6,10 +6,6 @@
     public enum HUDSkinComponents
     {
         ComboCounter,
-<<<<<<< HEAD
-        ScoreText,
         ScoreCounter
-=======
->>>>>>> 37e9f331
     }
 }