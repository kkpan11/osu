--- conflicted
+++ resolved
@@ -1,84 +1,77 @@
-﻿//Copyright (c) 2007-2016 ppy Pty Ltd <contact@ppy.sh>.
-//Licensed under the MIT Licence - https://raw.githubusercontent.com/ppy/osu/master/LICENCE
-
-using System;
-using osu.Framework.Configuration;
-using osu.Framework.Graphics;
-using osu.Framework.Graphics.Containers;
-using osu.Framework.Graphics.Drawables;
-using osu.Framework.Graphics.Sprites;
-using OpenTK;
-using OpenTK.Graphics;
-<<<<<<< HEAD
-using osu.Framework;
-=======
-using osu.Framework.Graphics.Primitives;
->>>>>>> fd551991
-
-namespace osu.Game.Online.Chat.Display
-{
-    namespace osu.Online.Social
-    {
-        public class ChatLine : AutoSizeContainer
-        {
-            public readonly Message Message;
-
-            public ChatLine(Message message)
-            {
-                this.Message = message;
-            }
-
-<<<<<<< HEAD
-            public override void Load(BaseGame game)
-=======
-            const float padding = 200;
-            const float text_size = 20;
-
-            public override void Load()
->>>>>>> fd551991
-            {
-                base.Load(game);
-
-                RelativeSizeAxes = Axes.X;
-
-                Children = new Drawable[]
-                {
-                    new Container
-                    {
-                        Size = new Vector2(padding, text_size),
-                        Children = new Drawable[]
-                        {
-                            new SpriteText
-                            {
-                                Text = Message.Timestamp.ToLocalTime().ToLongTimeString(),
-                                TextSize = text_size,
-                                Colour = new Color4(128, 128, 128, 255)
-                            },
-                            new SpriteText
-                            {
-                                Text = Message.User.Name,
-                                TextSize = text_size,
-                                Origin = Anchor.TopRight,
-                                Anchor = Anchor.TopRight,
-                            }
-                        }
-                    },
-                    new Container
-                    {
-                        RelativeSizeAxes = Axes.X,
-                        Padding = new MarginPadding { Left = padding + 10 },
-                        Children = new Drawable[]
-                        {
-                            new SpriteText
-                            {
-                                Text = Message.Content,
-                                TextSize = text_size,
-                                RelativeSizeAxes = Axes.X,
-                            }
-                        }
-                    }
-                };
-            }
-        }
-    }
-}
+﻿//Copyright (c) 2007-2016 ppy Pty Ltd <contact@ppy.sh>.
+//Licensed under the MIT Licence - https://raw.githubusercontent.com/ppy/osu/master/LICENCE
+
+using System;
+using osu.Framework.Configuration;
+using osu.Framework.Graphics;
+using osu.Framework.Graphics.Containers;
+using osu.Framework.Graphics.Drawables;
+using osu.Framework.Graphics.Sprites;
+using OpenTK;
+using OpenTK.Graphics;
+using osu.Framework;
+using osu.Framework.Graphics.Primitives;
+
+namespace osu.Game.Online.Chat.Display
+{
+    namespace osu.Online.Social
+    {
+        public class ChatLine : AutoSizeContainer
+        {
+            public readonly Message Message;
+
+            public ChatLine(Message message)
+            {
+                this.Message = message;
+            }
+
+            const float padding = 200;
+            const float text_size = 20;
+
+            public override void Load(BaseGame game)
+            {
+                base.Load(game);
+
+                RelativeSizeAxes = Axes.X;
+
+                Children = new Drawable[]
+                {
+                    new Container
+                    {
+                        Size = new Vector2(padding, text_size),
+                        Children = new Drawable[]
+                        {
+                            new SpriteText
+                            {
+                                Text = Message.Timestamp.ToLocalTime().ToLongTimeString(),
+                                TextSize = text_size,
+                                Colour = new Color4(128, 128, 128, 255)
+                            },
+                            new SpriteText
+                            {
+                                Text = Message.User.Name,
+                                TextSize = text_size,
+                                Origin = Anchor.TopRight,
+                                Anchor = Anchor.TopRight,
+                            }
+                        }
+                    },
+                    new Container
+                    {
+                        RelativeSizeAxes = Axes.X,
+                        Padding = new MarginPadding { Left = padding + 10 },
+                        Children = new Drawable[]
+                        {
+                            new SpriteText
+                            {
+                                Text = Message.Content,
+                                TextSize = text_size,
+                                RelativeSizeAxes = Axes.X,
+                            }
+                        }
+                    }
+                };
+            }
+        }
+    }
+}