--- conflicted
+++ resolved
@@ -167,20 +167,15 @@
 
         public void EndPlaying()
         {
-<<<<<<< HEAD
             if (!IsPlaying)
                 return;
 
-            IsPlaying = false;
-            currentBeatmap = null;
-=======
             // This method is most commonly called via Dispose(), which is asynchronous.
             // Todo: This should not be a thing, but requires framework changes.
             Schedule(() =>
             {
                 IsPlaying = false;
                 currentBeatmap = null;
->>>>>>> 7f712a4d
 
                 EndPlayingInternal(currentState);
             });
