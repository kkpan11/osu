--- conflicted
+++ resolved
@@ -36,13 +36,8 @@
       <IncludeAssets>runtime; build; native; contentfiles; analyzers; buildtransitive</IncludeAssets>
     </PackageReference>
     <PackageReference Include="Realm" Version="10.9.0" />
-<<<<<<< HEAD
     <PackageReference Include="ppy.osu.Framework" Version="2022.304.0" />
-    <PackageReference Include="ppy.osu.Game.Resources" Version="2022.211.0" />
-=======
-    <PackageReference Include="ppy.osu.Framework" Version="2022.223.0" />
     <PackageReference Include="ppy.osu.Game.Resources" Version="2022.304.0" />
->>>>>>> 2cf41bf9
     <PackageReference Include="Sentry" Version="3.14.0" />
     <PackageReference Include="SharpCompress" Version="0.30.1" />
     <PackageReference Include="NUnit" Version="3.13.2" />
