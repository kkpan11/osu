--- conflicted
+++ resolved
@@ -18,11 +18,7 @@
     <PackageReference Include="Microsoft.EntityFrameworkCore.Sqlite" Version="2.2.1" />
     <PackageReference Include="Microsoft.EntityFrameworkCore.Sqlite.Core" Version="2.2.1" />
     <PackageReference Include="Newtonsoft.Json" Version="12.0.1" />
-<<<<<<< HEAD
-    <PackageReference Include="ppy.osu.Framework" Version="0.0.7939" />
-=======
     <PackageReference Include="ppy.osu.Framework" Version="2019.122.0" />
->>>>>>> d53386cf
     <PackageReference Include="SharpCompress" Version="0.22.0" />
     <PackageReference Include="NUnit" Version="3.11.0" />
     <PackageReference Include="SharpRaven" Version="2.4.0" />
