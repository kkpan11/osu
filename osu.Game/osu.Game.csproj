<Project Sdk="Microsoft.NET.Sdk">
  <PropertyGroup Label="Project">
    <TargetFramework>netstandard2.1</TargetFramework>
    <OutputType>Library</OutputType>
    <AllowUnsafeBlocks>true</AllowUnsafeBlocks>
  </PropertyGroup>
  <PropertyGroup Label="Nuget">
    <Title>osu!</Title>
    <PackageId>ppy.osu.Game</PackageId>
    <Version>0.0.0</Version>
    <PackageIcon>icon.png</PackageIcon>
    <IsPackable>true</IsPackable>
  </PropertyGroup>
  <ItemGroup Label="Icon">
    <None Include="..\assets\lazer-nuget.png">
      <Pack>True</Pack>
      <PackagePath>icon.png</PackagePath>
    </None>
  </ItemGroup>
  <ItemGroup Label="Package References">
    <PackageReference Include="AutoMapper" Version="10.1.1" />
    <PackageReference Include="DiffPlex" Version="1.7.0" />
    <PackageReference Include="HtmlAgilityPack" Version="1.11.38" />
    <PackageReference Include="Humanizer" Version="2.13.14" />
    <PackageReference Include="MessagePack" Version="2.3.85" />
    <PackageReference Include="Microsoft.AspNetCore.SignalR.Client" Version="5.0.11" />
    <PackageReference Include="Microsoft.AspNetCore.SignalR.Protocols.MessagePack" Version="5.0.11" />
    <PackageReference Include="Microsoft.AspNetCore.SignalR.Protocols.NewtonsoftJson" Version="5.0.11" />
    <PackageReference Include="Microsoft.EntityFrameworkCore.Sqlite" Version="2.2.6" />
    <PackageReference Include="Microsoft.EntityFrameworkCore.Sqlite.Core" Version="2.2.6" />
    <PackageReference Include="Microsoft.Extensions.Configuration.Abstractions" Version="5.0.0" />
    <PackageReference Include="Microsoft.NETCore.Targets" Version="3.1.0" />
    <PackageReference Include="Newtonsoft.Json" Version="13.0.1" />
    <PackageReference Include="ppy.LocalisationAnalyser" Version="2021.725.0">
      <PrivateAssets>all</PrivateAssets>
      <IncludeAssets>runtime; build; native; contentfiles; analyzers; buildtransitive</IncludeAssets>
    </PackageReference>
<<<<<<< HEAD
    <PackageReference Include="Realm" Version="10.6.0" />
=======
    <PackageReference Include="Realm" Version="10.7.1" />
>>>>>>> f1bcd5ed
    <PackageReference Include="ppy.osu.Framework" Version="2021.1119.0" />
    <PackageReference Include="ppy.osu.Game.Resources" Version="2021.1112.0" />
    <PackageReference Include="Sentry" Version="3.11.1" />
    <PackageReference Include="SharpCompress" Version="0.30.0" />
    <PackageReference Include="NUnit" Version="3.13.2" />
    <PackageReference Include="System.ComponentModel.Annotations" Version="5.0.0" />
    <PackageReference Include="TagLibSharp" Version="2.2.0" />
  </ItemGroup>
</Project><|MERGE_RESOLUTION|>--- conflicted
+++ resolved
@@ -35,11 +35,7 @@
       <PrivateAssets>all</PrivateAssets>
       <IncludeAssets>runtime; build; native; contentfiles; analyzers; buildtransitive</IncludeAssets>
     </PackageReference>
-<<<<<<< HEAD
-    <PackageReference Include="Realm" Version="10.6.0" />
-=======
     <PackageReference Include="Realm" Version="10.7.1" />
->>>>>>> f1bcd5ed
     <PackageReference Include="ppy.osu.Framework" Version="2021.1119.0" />
     <PackageReference Include="ppy.osu.Game.Resources" Version="2021.1112.0" />
     <PackageReference Include="Sentry" Version="3.11.1" />
