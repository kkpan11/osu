--- conflicted
+++ resolved
@@ -98,7 +98,6 @@
                                 Direction = FillDirection.Horizontal,
                                 Anchor = Anchor.CentreLeft,
                                 Origin = Anchor.CentreLeft,
-<<<<<<< HEAD
                                 Children = new[]
                                 {
                                     new OsuSpriteText
@@ -111,9 +110,6 @@
                                         Font = OsuFont.GetFont(size: 10, weight: FontWeight.Bold)
                                     },
                                 }
-=======
-                                Font = OsuFont.GetFont(size: 10)
->>>>>>> 1e586709
                             },
                             flag = new UpdateableFlag
                             {
