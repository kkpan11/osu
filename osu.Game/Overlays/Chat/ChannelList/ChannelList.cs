--- conflicted
+++ resolved
@@ -125,11 +125,7 @@
             if (!channelMap.TryGetValue(channel, out var item))
                 return;
 
-<<<<<<< HEAD
-            FillFlowContainer<ChannelListItem> flow = getFlowForChannel(channel);
-=======
             ChannelGroup group = getGroupFromChannel(channel);
->>>>>>> e92aa36f
 
             channelMap.Remove(channel);
             group.RemoveChannel(item);
@@ -137,9 +133,6 @@
             updateVisibility();
         }
 
-<<<<<<< HEAD
-        public ChannelListItem GetItem(Channel channel) => channelMap[channel];
-=======
         public ChannelListItem GetItem(Channel channel)
         {
             if (!channelMap.TryGetValue(channel, out var item))
@@ -147,7 +140,6 @@
 
             return item;
         }
->>>>>>> e92aa36f
 
         public void ScrollChannelIntoView(Channel channel) => scroll.ScrollIntoView(GetItem(channel));
 
