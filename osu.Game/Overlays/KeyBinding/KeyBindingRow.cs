<<<<<<< HEAD
// Copyright (c) 2007-2018 ppy Pty Ltd <contact@ppy.sh>.
// Licensed under the MIT Licence - https://raw.githubusercontent.com/ppy/osu/master/LICENCE

using System.Collections.Generic;
using System.Linq;
using osu.Framework.Allocation;
using osu.Framework.Extensions;
using osu.Framework.Extensions.Color4Extensions;
using osu.Framework.Graphics;
using osu.Framework.Graphics.Containers;
using osu.Framework.Graphics.Shapes;
using osu.Framework.Input;
using osu.Framework.Input.Bindings;
using osu.Game.Graphics;
using osu.Game.Graphics.Sprites;
using osu.Game.Input;
using OpenTK.Graphics;
using OpenTK.Input;

namespace osu.Game.Overlays.KeyBinding
{
    public class KeyBindingRow : Container, IFilterable
    {
        private readonly object action;
        private readonly IEnumerable<Framework.Input.Bindings.KeyBinding> bindings;

        private const float transition_time = 150;

        private const float height = 20;

        private const float padding = 5;

        private bool matchingFilter;

        public bool MatchingFilter
        {
            get { return matchingFilter; }
            set
            {
                matchingFilter = value;
                this.FadeTo(!matchingFilter ? 0 : 1);
            }
        }

        private OsuSpriteText text;
        private OsuSpriteText pressAKey;

        private FillFlowContainer<KeyButton> buttons;

        public IEnumerable<string> FilterTerms => bindings.Select(b => b.KeyCombination.ReadableString()).Prepend(text.Text);

        public KeyBindingRow(object action, IEnumerable<Framework.Input.Bindings.KeyBinding> bindings)
        {
            this.action = action;
            this.bindings = bindings;

            RelativeSizeAxes = Axes.X;
            AutoSizeAxes = Axes.Y;

            Masking = true;
            CornerRadius = padding;
        }

        private KeyBindingStore store;

        [BackgroundDependencyLoader]
        private void load(OsuColour colours, KeyBindingStore store)
        {
            this.store = store;

            EdgeEffect = new EdgeEffectParameters
            {
                Radius = 2,
                Colour = colours.YellowDark.Opacity(0),
                Type = EdgeEffectType.Shadow,
                Hollow = true,
            };

            Children = new Drawable[]
            {
                new Box
                {
                    RelativeSizeAxes = Axes.Both,
                    Colour = Color4.Black,
                    Alpha = 0.6f,
                },
                text = new OsuSpriteText
                {
                    Text = action.GetDescription(),
                    Margin = new MarginPadding(padding),
                },
                buttons = new FillFlowContainer<KeyButton>
                {
                    AutoSizeAxes = Axes.Both,
                    Anchor = Anchor.TopRight,
                    Origin = Anchor.TopRight
                },
                pressAKey = new OsuSpriteText
                {
                    Text = "Press a key to change binding, SHIFT+DEL to delete, ESC to cancel.",
                    Y = height,
                    Margin = new MarginPadding(padding),
                    Alpha = 0,
                    Colour = colours.YellowDark
                }
            };

            foreach (var b in bindings)
                buttons.Add(new KeyButton(b));
        }

        public void RestoreDefaults()
        {
            int i = 0;
            foreach (var d in Defaults)
            {
                var button = buttons[i++];
                button.UpdateKeyCombination(d);
                store.Update(button.KeyBinding);
            }
        }

        protected override bool OnHover(InputState state)
        {
            FadeEdgeEffectTo(1, transition_time, Easing.OutQuint);

            return base.OnHover(state);
        }

        protected override void OnHoverLost(InputState state)
        {
            FadeEdgeEffectTo(0, transition_time, Easing.OutQuint);

            base.OnHoverLost(state);
        }

        public override bool AcceptsFocus => bindTarget == null;

        private KeyButton bindTarget;

        public bool AllowMainMouseButtons;

        public IEnumerable<KeyCombination> Defaults;

        private bool isModifier(Key k) => k < Key.F1;

        protected override bool OnClick(InputState state) => true;

        protected override bool OnMouseDown(InputState state, MouseDownEventArgs args)
        {
            if (!HasFocus || !bindTarget.IsHovered)
                return base.OnMouseDown(state, args);

            if (!AllowMainMouseButtons)
            {
                switch (args.Button)
                {
                    case MouseButton.Left:
                    case MouseButton.Right:
                        return true;
                }
            }

            bindTarget.UpdateKeyCombination(KeyCombination.FromInputState(state));
            return true;
        }

        protected override bool OnMouseUp(InputState state, MouseUpEventArgs args)
        {
            // don't do anything until the last button is released.
            if (!HasFocus || state.Mouse.Buttons.Any())
                return base.OnMouseUp(state, args);

            if (bindTarget.IsHovered)
                finalise();
            else
                updateBindTarget();
            return true;
        }

        protected override bool OnWheel(InputState state)
        {
            if (HasFocus)
            {
                if (bindTarget.IsHovered)
                {
                    bindTarget.UpdateKeyCombination(KeyCombination.FromInputState(state));
                    finalise();
                    return true;
                }
            }

            return base.OnWheel(state);
        }

        protected override bool OnKeyDown(InputState state, KeyDownEventArgs args)
        {
            if (!HasFocus)
                return false;

            switch (args.Key)
            {
                case Key.Escape:
                    finalise();
                    return true;
                case Key.Delete:
                {
                    if (state.Keyboard.ShiftPressed)
                    {
                        bindTarget.UpdateKeyCombination(InputKey.None);
                        finalise();
                        return true;
                    }

                    break;
                }
            }

            bindTarget.UpdateKeyCombination(KeyCombination.FromInputState(state));
            if (!isModifier(args.Key)) finalise();

            return true;
        }

        protected override bool OnKeyUp(InputState state, KeyUpEventArgs args)
        {
            if (!HasFocus) return base.OnKeyUp(state, args);

            finalise();
            return true;
        }

        private void finalise()
        {
            if (bindTarget != null)
            {
                store.Update(bindTarget.KeyBinding);

                bindTarget.IsBinding = false;
                Schedule(() =>
                {
                    // schedule to ensure we don't instantly get focus back on next OnMouseClick (see AcceptFocus impl.)
                    bindTarget = null;
                });
            }

            if (HasFocus)
                GetContainingInputManager().ChangeFocus(null);

            pressAKey.FadeOut(300, Easing.OutQuint);
            pressAKey.Padding = new MarginPadding { Bottom = -pressAKey.DrawHeight };
        }

        protected override void OnFocus(InputState state)
        {
            AutoSizeDuration = 500;
            AutoSizeEasing = Easing.OutQuint;

            pressAKey.FadeIn(300, Easing.OutQuint);
            pressAKey.Padding = new MarginPadding();

            updateBindTarget();
            base.OnFocus(state);
        }

        protected override void OnFocusLost(InputState state)
        {
            finalise();
            base.OnFocusLost(state);
        }

        private void updateBindTarget()
        {
            if (bindTarget != null) bindTarget.IsBinding = false;
            bindTarget = buttons.FirstOrDefault(b => b.IsHovered) ?? buttons.FirstOrDefault();
            if (bindTarget != null) bindTarget.IsBinding = true;
        }

        private class KeyButton : Container
        {
            public readonly Framework.Input.Bindings.KeyBinding KeyBinding;

            private readonly Box box;
            public readonly OsuSpriteText Text;

            private Color4 hoverColour;

            private bool isBinding;

            public bool IsBinding
            {
                get { return isBinding; }
                set
                {
                    if (value == isBinding) return;
                    isBinding = value;

                    updateHoverState();
                }
            }

            public KeyButton(Framework.Input.Bindings.KeyBinding keyBinding)
            {
                KeyBinding = keyBinding;

                Margin = new MarginPadding(padding);

                // todo: use this in a meaningful way
                // var isDefault = keyBinding.Action is Enum;

                Masking = true;
                CornerRadius = padding;

                Height = height;
                AutoSizeAxes = Axes.X;

                Children = new Drawable[]
                {
                    new Container
                    {
                        AlwaysPresent = true,
                        Width = 80,
                        Height = height,
                    },
                    box = new Box
                    {
                        RelativeSizeAxes = Axes.Both,
                        Colour = Color4.Black
                    },
                    Text = new OsuSpriteText
                    {
                        Font = "Venera",
                        TextSize = 10,
                        Margin = new MarginPadding(5),
                        Anchor = Anchor.Centre,
                        Origin = Anchor.Centre,
                        Text = keyBinding.KeyCombination.ReadableString(),
                    },
                };
            }

            [BackgroundDependencyLoader]
            private void load(OsuColour colours)
            {
                hoverColour = colours.YellowDark;
            }

            protected override bool OnHover(InputState state)
            {
                updateHoverState();
                return base.OnHover(state);
            }

            protected override void OnHoverLost(InputState state)
            {
                updateHoverState();
                base.OnHoverLost(state);
            }

            private void updateHoverState()
            {
                if (isBinding)
                {
                    box.FadeColour(Color4.White, transition_time, Easing.OutQuint);
                    Text.FadeColour(Color4.Black, transition_time, Easing.OutQuint);
                }
                else
                {
                    box.FadeColour(IsHovered ? hoverColour : Color4.Black, transition_time, Easing.OutQuint);
                    Text.FadeColour(IsHovered ? Color4.Black : Color4.White, transition_time, Easing.OutQuint);
                }
            }

            public void UpdateKeyCombination(KeyCombination newCombination)
            {
                KeyBinding.KeyCombination = newCombination;
                Text.Text = KeyBinding.KeyCombination.ReadableString();
            }
        }
    }
}
=======
// Copyright (c) 2007-2018 ppy Pty Ltd <contact@ppy.sh>.
// Licensed under the MIT Licence - https://raw.githubusercontent.com/ppy/osu/master/LICENCE

using System.Collections.Generic;
using System.Linq;
using osu.Framework.Allocation;
using osu.Framework.Extensions;
using osu.Framework.Extensions.Color4Extensions;
using osu.Framework.Graphics;
using osu.Framework.Graphics.Containers;
using osu.Framework.Graphics.Shapes;
using osu.Framework.Input;
using osu.Framework.Input.Bindings;
using osu.Game.Graphics;
using osu.Game.Graphics.Sprites;
using osu.Game.Input;
using OpenTK.Graphics;
using OpenTK.Input;

namespace osu.Game.Overlays.KeyBinding
{
    public class KeyBindingRow : Container, IFilterable
    {
        private readonly object action;
        private readonly IEnumerable<Framework.Input.Bindings.KeyBinding> bindings;

        private const float transition_time = 150;

        private const float height = 20;

        private const float padding = 5;

        private bool matchingFilter;

        public bool MatchingFilter
        {
            get { return matchingFilter; }
            set
            {
                matchingFilter = value;
                this.FadeTo(!matchingFilter ? 0 : 1);
            }
        }

        private OsuSpriteText text;
        private OsuSpriteText pressAKey;

        private FillFlowContainer<KeyButton> buttons;

        public IEnumerable<string> FilterTerms => bindings.Select(b => b.KeyCombination.ReadableString()).Prepend(text.Text);

        public KeyBindingRow(object action, IEnumerable<Framework.Input.Bindings.KeyBinding> bindings)
        {
            this.action = action;
            this.bindings = bindings;

            RelativeSizeAxes = Axes.X;
            AutoSizeAxes = Axes.Y;

            Masking = true;
            CornerRadius = padding;
        }

        private KeyBindingStore store;

        [BackgroundDependencyLoader]
        private void load(OsuColour colours, KeyBindingStore store)
        {
            this.store = store;

            EdgeEffect = new EdgeEffectParameters
            {
                Radius = 2,
                Colour = colours.YellowDark.Opacity(0),
                Type = EdgeEffectType.Shadow,
                Hollow = true,
            };

            Children = new Drawable[]
            {
                new Box
                {
                    RelativeSizeAxes = Axes.Both,
                    Colour = Color4.Black,
                    Alpha = 0.6f,
                },
                text = new OsuSpriteText
                {
                    Text = action.GetDescription(),
                    Margin = new MarginPadding(padding),
                },
                buttons = new FillFlowContainer<KeyButton>
                {
                    AutoSizeAxes = Axes.Both,
                    Anchor = Anchor.TopRight,
                    Origin = Anchor.TopRight
                },
                pressAKey = new OsuSpriteText
                {
                    Text = "Press a key to change binding, DEL to delete, ESC to cancel.",
                    Y = height,
                    Margin = new MarginPadding(padding),
                    Alpha = 0,
                    Colour = colours.YellowDark
                }
            };

            foreach (var b in bindings)
                buttons.Add(new KeyButton(b));
        }

        public void RestoreDefaults()
        {
            int i = 0;
            foreach (var d in Defaults)
            {
                var button = buttons[i++];
                button.UpdateKeyCombination(d);
                store.Update(button.KeyBinding);
            }
        }

        protected override bool OnHover(InputState state)
        {
            FadeEdgeEffectTo(1, transition_time, Easing.OutQuint);

            return base.OnHover(state);
        }

        protected override void OnHoverLost(InputState state)
        {
            FadeEdgeEffectTo(0, transition_time, Easing.OutQuint);

            base.OnHoverLost(state);
        }

        public override bool AcceptsFocus => bindTarget == null;

        private KeyButton bindTarget;

        public bool AllowMainMouseButtons;

        public IEnumerable<KeyCombination> Defaults;

        private bool isModifier(Key k) => k < Key.F1;

        protected override bool OnClick(InputState state) => true;

        protected override bool OnMouseDown(InputState state, MouseDownEventArgs args)
        {
            if (!HasFocus || !bindTarget.IsHovered)
                return base.OnMouseDown(state, args);

            if (!AllowMainMouseButtons)
            {
                switch (args.Button)
                {
                    case MouseButton.Left:
                    case MouseButton.Right:
                        return true;
                }
            }

            bindTarget.UpdateKeyCombination(KeyCombination.FromInputState(state));
            return true;
        }

        protected override bool OnMouseUp(InputState state, MouseUpEventArgs args)
        {
            // don't do anything until the last button is released.
            if (!HasFocus || state.Mouse.Buttons.Any())
                return base.OnMouseUp(state, args);

            if (bindTarget.IsHovered)
                finalise();
            else
                updateBindTarget();
            return true;
        }

        protected override bool OnWheel(InputState state)
        {
            if (HasFocus)
            {
                if (bindTarget.IsHovered)
                {
                    bindTarget.UpdateKeyCombination(KeyCombination.FromInputState(state));
                    finalise();
                    return true;
                }
            }

            return base.OnWheel(state);
        }

        protected override bool OnKeyDown(InputState state, KeyDownEventArgs args)
        {
            if (!HasFocus)
                return false;

            switch (args.Key)
            {
                case Key.Escape:
                    finalise();
                    return true;
                case Key.Delete:
                    bindTarget.UpdateKeyCombination(InputKey.None);
                    finalise();
                    return true;
            }

            bindTarget.UpdateKeyCombination(KeyCombination.FromInputState(state));
            if (!isModifier(args.Key)) finalise();

            return true;
        }

        protected override bool OnKeyUp(InputState state, KeyUpEventArgs args)
        {
            if (!HasFocus) return base.OnKeyUp(state, args);

            finalise();
            return true;
        }

        private void finalise()
        {
            if (bindTarget != null)
            {
                store.Update(bindTarget.KeyBinding);

                bindTarget.IsBinding = false;
                Schedule(() =>
                {
                    // schedule to ensure we don't instantly get focus back on next OnMouseClick (see AcceptFocus impl.)
                    bindTarget = null;
                });
            }

            if (HasFocus)
                GetContainingInputManager().ChangeFocus(null);

            pressAKey.FadeOut(300, Easing.OutQuint);
            pressAKey.Padding = new MarginPadding { Bottom = -pressAKey.DrawHeight };
        }

        protected override void OnFocus(InputState state)
        {
            AutoSizeDuration = 500;
            AutoSizeEasing = Easing.OutQuint;

            pressAKey.FadeIn(300, Easing.OutQuint);
            pressAKey.Padding = new MarginPadding();

            updateBindTarget();
            base.OnFocus(state);
        }

        protected override void OnFocusLost(InputState state)
        {
            finalise();
            base.OnFocusLost(state);
        }

        private void updateBindTarget()
        {
            if (bindTarget != null) bindTarget.IsBinding = false;
            bindTarget = buttons.FirstOrDefault(b => b.IsHovered) ?? buttons.FirstOrDefault();
            if (bindTarget != null) bindTarget.IsBinding = true;
        }

        private class KeyButton : Container
        {
            public readonly Framework.Input.Bindings.KeyBinding KeyBinding;

            private readonly Box box;
            public readonly OsuSpriteText Text;

            private Color4 hoverColour;

            private bool isBinding;

            public bool IsBinding
            {
                get { return isBinding; }
                set
                {
                    if (value == isBinding) return;
                    isBinding = value;

                    updateHoverState();
                }
            }

            public KeyButton(Framework.Input.Bindings.KeyBinding keyBinding)
            {
                KeyBinding = keyBinding;

                Margin = new MarginPadding(padding);

                // todo: use this in a meaningful way
                // var isDefault = keyBinding.Action is Enum;

                Masking = true;
                CornerRadius = padding;

                Height = height;
                AutoSizeAxes = Axes.X;

                Children = new Drawable[]
                {
                    new Container
                    {
                        AlwaysPresent = true,
                        Width = 80,
                        Height = height,
                    },
                    box = new Box
                    {
                        RelativeSizeAxes = Axes.Both,
                        Colour = Color4.Black
                    },
                    Text = new OsuSpriteText
                    {
                        Font = "Venera",
                        TextSize = 10,
                        Margin = new MarginPadding(5),
                        Anchor = Anchor.Centre,
                        Origin = Anchor.Centre,
                        Text = keyBinding.KeyCombination.ReadableString(),
                    },
                };
            }

            [BackgroundDependencyLoader]
            private void load(OsuColour colours)
            {
                hoverColour = colours.YellowDark;
            }

            protected override bool OnHover(InputState state)
            {
                updateHoverState();
                return base.OnHover(state);
            }

            protected override void OnHoverLost(InputState state)
            {
                updateHoverState();
                base.OnHoverLost(state);
            }

            private void updateHoverState()
            {
                if (isBinding)
                {
                    box.FadeColour(Color4.White, transition_time, Easing.OutQuint);
                    Text.FadeColour(Color4.Black, transition_time, Easing.OutQuint);
                }
                else
                {
                    box.FadeColour(IsHovered ? hoverColour : Color4.Black, transition_time, Easing.OutQuint);
                    Text.FadeColour(IsHovered ? Color4.Black : Color4.White, transition_time, Easing.OutQuint);
                }
            }

            public void UpdateKeyCombination(KeyCombination newCombination)
            {
                KeyBinding.KeyCombination = newCombination;
                Text.Text = KeyBinding.KeyCombination.ReadableString();
            }
        }
    }
}
>>>>>>> 306f05b7
<|MERGE_RESOLUTION|>--- conflicted
+++ resolved
@@ -1,4 +1,3 @@
-<<<<<<< HEAD
 // Copyright (c) 2007-2018 ppy Pty Ltd <contact@ppy.sh>.
 // Licensed under the MIT Licence - https://raw.githubusercontent.com/ppy/osu/master/LICENCE
 
@@ -379,380 +378,4 @@
             }
         }
     }
-}
-=======
-// Copyright (c) 2007-2018 ppy Pty Ltd <contact@ppy.sh>.
-// Licensed under the MIT Licence - https://raw.githubusercontent.com/ppy/osu/master/LICENCE
-
-using System.Collections.Generic;
-using System.Linq;
-using osu.Framework.Allocation;
-using osu.Framework.Extensions;
-using osu.Framework.Extensions.Color4Extensions;
-using osu.Framework.Graphics;
-using osu.Framework.Graphics.Containers;
-using osu.Framework.Graphics.Shapes;
-using osu.Framework.Input;
-using osu.Framework.Input.Bindings;
-using osu.Game.Graphics;
-using osu.Game.Graphics.Sprites;
-using osu.Game.Input;
-using OpenTK.Graphics;
-using OpenTK.Input;
-
-namespace osu.Game.Overlays.KeyBinding
-{
-    public class KeyBindingRow : Container, IFilterable
-    {
-        private readonly object action;
-        private readonly IEnumerable<Framework.Input.Bindings.KeyBinding> bindings;
-
-        private const float transition_time = 150;
-
-        private const float height = 20;
-
-        private const float padding = 5;
-
-        private bool matchingFilter;
-
-        public bool MatchingFilter
-        {
-            get { return matchingFilter; }
-            set
-            {
-                matchingFilter = value;
-                this.FadeTo(!matchingFilter ? 0 : 1);
-            }
-        }
-
-        private OsuSpriteText text;
-        private OsuSpriteText pressAKey;
-
-        private FillFlowContainer<KeyButton> buttons;
-
-        public IEnumerable<string> FilterTerms => bindings.Select(b => b.KeyCombination.ReadableString()).Prepend(text.Text);
-
-        public KeyBindingRow(object action, IEnumerable<Framework.Input.Bindings.KeyBinding> bindings)
-        {
-            this.action = action;
-            this.bindings = bindings;
-
-            RelativeSizeAxes = Axes.X;
-            AutoSizeAxes = Axes.Y;
-
-            Masking = true;
-            CornerRadius = padding;
-        }
-
-        private KeyBindingStore store;
-
-        [BackgroundDependencyLoader]
-        private void load(OsuColour colours, KeyBindingStore store)
-        {
-            this.store = store;
-
-            EdgeEffect = new EdgeEffectParameters
-            {
-                Radius = 2,
-                Colour = colours.YellowDark.Opacity(0),
-                Type = EdgeEffectType.Shadow,
-                Hollow = true,
-            };
-
-            Children = new Drawable[]
-            {
-                new Box
-                {
-                    RelativeSizeAxes = Axes.Both,
-                    Colour = Color4.Black,
-                    Alpha = 0.6f,
-                },
-                text = new OsuSpriteText
-                {
-                    Text = action.GetDescription(),
-                    Margin = new MarginPadding(padding),
-                },
-                buttons = new FillFlowContainer<KeyButton>
-                {
-                    AutoSizeAxes = Axes.Both,
-                    Anchor = Anchor.TopRight,
-                    Origin = Anchor.TopRight
-                },
-                pressAKey = new OsuSpriteText
-                {
-                    Text = "Press a key to change binding, DEL to delete, ESC to cancel.",
-                    Y = height,
-                    Margin = new MarginPadding(padding),
-                    Alpha = 0,
-                    Colour = colours.YellowDark
-                }
-            };
-
-            foreach (var b in bindings)
-                buttons.Add(new KeyButton(b));
-        }
-
-        public void RestoreDefaults()
-        {
-            int i = 0;
-            foreach (var d in Defaults)
-            {
-                var button = buttons[i++];
-                button.UpdateKeyCombination(d);
-                store.Update(button.KeyBinding);
-            }
-        }
-
-        protected override bool OnHover(InputState state)
-        {
-            FadeEdgeEffectTo(1, transition_time, Easing.OutQuint);
-
-            return base.OnHover(state);
-        }
-
-        protected override void OnHoverLost(InputState state)
-        {
-            FadeEdgeEffectTo(0, transition_time, Easing.OutQuint);
-
-            base.OnHoverLost(state);
-        }
-
-        public override bool AcceptsFocus => bindTarget == null;
-
-        private KeyButton bindTarget;
-
-        public bool AllowMainMouseButtons;
-
-        public IEnumerable<KeyCombination> Defaults;
-
-        private bool isModifier(Key k) => k < Key.F1;
-
-        protected override bool OnClick(InputState state) => true;
-
-        protected override bool OnMouseDown(InputState state, MouseDownEventArgs args)
-        {
-            if (!HasFocus || !bindTarget.IsHovered)
-                return base.OnMouseDown(state, args);
-
-            if (!AllowMainMouseButtons)
-            {
-                switch (args.Button)
-                {
-                    case MouseButton.Left:
-                    case MouseButton.Right:
-                        return true;
-                }
-            }
-
-            bindTarget.UpdateKeyCombination(KeyCombination.FromInputState(state));
-            return true;
-        }
-
-        protected override bool OnMouseUp(InputState state, MouseUpEventArgs args)
-        {
-            // don't do anything until the last button is released.
-            if (!HasFocus || state.Mouse.Buttons.Any())
-                return base.OnMouseUp(state, args);
-
-            if (bindTarget.IsHovered)
-                finalise();
-            else
-                updateBindTarget();
-            return true;
-        }
-
-        protected override bool OnWheel(InputState state)
-        {
-            if (HasFocus)
-            {
-                if (bindTarget.IsHovered)
-                {
-                    bindTarget.UpdateKeyCombination(KeyCombination.FromInputState(state));
-                    finalise();
-                    return true;
-                }
-            }
-
-            return base.OnWheel(state);
-        }
-
-        protected override bool OnKeyDown(InputState state, KeyDownEventArgs args)
-        {
-            if (!HasFocus)
-                return false;
-
-            switch (args.Key)
-            {
-                case Key.Escape:
-                    finalise();
-                    return true;
-                case Key.Delete:
-                    bindTarget.UpdateKeyCombination(InputKey.None);
-                    finalise();
-                    return true;
-            }
-
-            bindTarget.UpdateKeyCombination(KeyCombination.FromInputState(state));
-            if (!isModifier(args.Key)) finalise();
-
-            return true;
-        }
-
-        protected override bool OnKeyUp(InputState state, KeyUpEventArgs args)
-        {
-            if (!HasFocus) return base.OnKeyUp(state, args);
-
-            finalise();
-            return true;
-        }
-
-        private void finalise()
-        {
-            if (bindTarget != null)
-            {
-                store.Update(bindTarget.KeyBinding);
-
-                bindTarget.IsBinding = false;
-                Schedule(() =>
-                {
-                    // schedule to ensure we don't instantly get focus back on next OnMouseClick (see AcceptFocus impl.)
-                    bindTarget = null;
-                });
-            }
-
-            if (HasFocus)
-                GetContainingInputManager().ChangeFocus(null);
-
-            pressAKey.FadeOut(300, Easing.OutQuint);
-            pressAKey.Padding = new MarginPadding { Bottom = -pressAKey.DrawHeight };
-        }
-
-        protected override void OnFocus(InputState state)
-        {
-            AutoSizeDuration = 500;
-            AutoSizeEasing = Easing.OutQuint;
-
-            pressAKey.FadeIn(300, Easing.OutQuint);
-            pressAKey.Padding = new MarginPadding();
-
-            updateBindTarget();
-            base.OnFocus(state);
-        }
-
-        protected override void OnFocusLost(InputState state)
-        {
-            finalise();
-            base.OnFocusLost(state);
-        }
-
-        private void updateBindTarget()
-        {
-            if (bindTarget != null) bindTarget.IsBinding = false;
-            bindTarget = buttons.FirstOrDefault(b => b.IsHovered) ?? buttons.FirstOrDefault();
-            if (bindTarget != null) bindTarget.IsBinding = true;
-        }
-
-        private class KeyButton : Container
-        {
-            public readonly Framework.Input.Bindings.KeyBinding KeyBinding;
-
-            private readonly Box box;
-            public readonly OsuSpriteText Text;
-
-            private Color4 hoverColour;
-
-            private bool isBinding;
-
-            public bool IsBinding
-            {
-                get { return isBinding; }
-                set
-                {
-                    if (value == isBinding) return;
-                    isBinding = value;
-
-                    updateHoverState();
-                }
-            }
-
-            public KeyButton(Framework.Input.Bindings.KeyBinding keyBinding)
-            {
-                KeyBinding = keyBinding;
-
-                Margin = new MarginPadding(padding);
-
-                // todo: use this in a meaningful way
-                // var isDefault = keyBinding.Action is Enum;
-
-                Masking = true;
-                CornerRadius = padding;
-
-                Height = height;
-                AutoSizeAxes = Axes.X;
-
-                Children = new Drawable[]
-                {
-                    new Container
-                    {
-                        AlwaysPresent = true,
-                        Width = 80,
-                        Height = height,
-                    },
-                    box = new Box
-                    {
-                        RelativeSizeAxes = Axes.Both,
-                        Colour = Color4.Black
-                    },
-                    Text = new OsuSpriteText
-                    {
-                        Font = "Venera",
-                        TextSize = 10,
-                        Margin = new MarginPadding(5),
-                        Anchor = Anchor.Centre,
-                        Origin = Anchor.Centre,
-                        Text = keyBinding.KeyCombination.ReadableString(),
-                    },
-                };
-            }
-
-            [BackgroundDependencyLoader]
-            private void load(OsuColour colours)
-            {
-                hoverColour = colours.YellowDark;
-            }
-
-            protected override bool OnHover(InputState state)
-            {
-                updateHoverState();
-                return base.OnHover(state);
-            }
-
-            protected override void OnHoverLost(InputState state)
-            {
-                updateHoverState();
-                base.OnHoverLost(state);
-            }
-
-            private void updateHoverState()
-            {
-                if (isBinding)
-                {
-                    box.FadeColour(Color4.White, transition_time, Easing.OutQuint);
-                    Text.FadeColour(Color4.Black, transition_time, Easing.OutQuint);
-                }
-                else
-                {
-                    box.FadeColour(IsHovered ? hoverColour : Color4.Black, transition_time, Easing.OutQuint);
-                    Text.FadeColour(IsHovered ? Color4.Black : Color4.White, transition_time, Easing.OutQuint);
-                }
-            }
-
-            public void UpdateKeyCombination(KeyCombination newCombination)
-            {
-                KeyBinding.KeyCombination = newCombination;
-                Text.Text = KeyBinding.KeyCombination.ReadableString();
-            }
-        }
-    }
-}
->>>>>>> 306f05b7
+}