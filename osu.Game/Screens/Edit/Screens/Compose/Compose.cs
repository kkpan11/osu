--- conflicted
+++ resolved
@@ -1,7 +1,7 @@
-<<<<<<< HEAD
 // Copyright (c) 2007-2018 ppy Pty Ltd <contact@ppy.sh>.
 // Licensed under the MIT Licence - https://raw.githubusercontent.com/ppy/osu/master/LICENCE
 
+using JetBrains.Annotations;
 using osu.Framework.Allocation;
 using OpenTK.Graphics;
 using osu.Framework.Extensions.Color4Extensions;
@@ -22,15 +22,11 @@
 
         private Container composerContainer;
 
-        private DependencyContainer dependencies;
-
-        protected override IReadOnlyDependencyContainer CreateLocalDependencies(IReadOnlyDependencyContainer parent)
-            => dependencies = new DependencyContainer(parent);
-
-        [BackgroundDependencyLoader]
-        private void load()
+        [BackgroundDependencyLoader(true)]
+        private void load([CanBeNull] BindableBeatDivisor beatDivisor)
         {
-            dependencies.Cache(beatDivisor);
+            if (beatDivisor != null)
+                this.beatDivisor.BindTo(beatDivisor);
 
             TimelineArea timelineArea;
             Children = new Drawable[]
@@ -119,124 +115,4 @@
             composerContainer.Child = composer;
         }
     }
-}
-=======
-// Copyright (c) 2007-2018 ppy Pty Ltd <contact@ppy.sh>.
-// Licensed under the MIT Licence - https://raw.githubusercontent.com/ppy/osu/master/LICENCE
-
-using JetBrains.Annotations;
-using osu.Framework.Allocation;
-using OpenTK.Graphics;
-using osu.Framework.Extensions.Color4Extensions;
-using osu.Framework.Graphics;
-using osu.Framework.Graphics.Containers;
-using osu.Framework.Graphics.Shapes;
-using osu.Framework.Logging;
-using osu.Game.Screens.Edit.Screens.Compose.Timeline;
-
-namespace osu.Game.Screens.Edit.Screens.Compose
-{
-    public class Compose : EditorScreen
-    {
-        private const float vertical_margins = 10;
-        private const float horizontal_margins = 20;
-
-        private readonly BindableBeatDivisor beatDivisor = new BindableBeatDivisor();
-
-        private Container composerContainer;
-
-        [BackgroundDependencyLoader(true)]
-        private void load([CanBeNull] BindableBeatDivisor beatDivisor)
-        {
-            if (beatDivisor != null)
-                this.beatDivisor.BindTo(beatDivisor);
-
-            ScrollableTimeline timeline;
-            Children = new Drawable[]
-            {
-                new GridContainer
-                {
-                    RelativeSizeAxes = Axes.Both,
-                    Content = new[]
-                    {
-                        new Drawable[]
-                        {
-                            new Container
-                            {
-                                Name = "Timeline",
-                                RelativeSizeAxes = Axes.Both,
-                                Children = new Drawable[]
-                                {
-                                    new Box
-                                    {
-                                        RelativeSizeAxes = Axes.Both,
-                                        Colour = Color4.Black.Opacity(0.5f)
-                                    },
-                                    new Container
-                                    {
-                                        Name = "Timeline content",
-                                        RelativeSizeAxes = Axes.Both,
-                                        Padding = new MarginPadding { Horizontal = horizontal_margins, Vertical = vertical_margins },
-                                        Child = new GridContainer
-                                        {
-                                            RelativeSizeAxes = Axes.Both,
-                                            Content = new[]
-                                            {
-                                                new Drawable[]
-                                                {
-                                                    new Container
-                                                    {
-                                                        RelativeSizeAxes = Axes.Both,
-                                                        Padding = new MarginPadding { Right = 5 },
-                                                        Child = timeline = new ScrollableTimeline { RelativeSizeAxes = Axes.Both }
-                                                    },
-                                                    new BeatDivisorControl(beatDivisor) { RelativeSizeAxes = Axes.Both }
-                                                },
-                                            },
-                                            ColumnDimensions = new[]
-                                            {
-                                                new Dimension(),
-                                                new Dimension(GridSizeMode.Absolute, 90),
-                                            }
-                                        },
-                                    }
-                                }
-                            }
-                        },
-                        new Drawable[]
-                        {
-                            composerContainer = new Container
-                            {
-                                Name = "Composer content",
-                                RelativeSizeAxes = Axes.Both,
-                                Padding = new MarginPadding { Horizontal = horizontal_margins, Vertical = vertical_margins },
-                            }
-                        }
-                    },
-                    RowDimensions = new[] { new Dimension(GridSizeMode.Absolute, 110) }
-                },
-            };
-
-            timeline.Beatmap.BindTo(Beatmap);
-
-            var ruleset = Beatmap.Value.BeatmapInfo.Ruleset?.CreateInstance();
-            if (ruleset == null)
-            {
-                Logger.Log("Beatmap doesn't have a ruleset assigned.");
-                // ExitRequested?.Invoke();
-                return;
-            }
-
-            var composer = ruleset.CreateHitObjectComposer();
-            if (composer == null)
-            {
-                Logger.Log($"Ruleset {ruleset.Description} doesn't support hitobject composition.");
-                // ExitRequested?.Invoke();
-                return;
-            }
-
-            composerContainer.Child = composer;
-        }
-    }
-}
->>>>>>> 222307eb
+}