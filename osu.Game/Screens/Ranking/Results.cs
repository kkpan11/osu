--- conflicted
+++ resolved
@@ -19,7 +19,6 @@
 using osu.Framework.Graphics.Shapes;
 using osu.Game.Graphics.Sprites;
 using osu.Game.Scoring;
-using osu.Game.Screens.Ranking.Types;
 
 namespace osu.Game.Screens.Ranking
 {
@@ -265,11 +264,7 @@
                 },
             };
 
-<<<<<<< HEAD
-            foreach (var t in CreateResultTypes())
-=======
             foreach (var t in CreateResultPages())
->>>>>>> 7e97d37d
                 modeChangeButtons.AddItem(t);
             modeChangeButtons.Current.Value = modeChangeButtons.Items.FirstOrDefault();
 
@@ -285,10 +280,6 @@
             }, true);
         }
 
-<<<<<<< HEAD
-        protected abstract IEnumerable<IResultType> CreateResultTypes();
-=======
         protected abstract IEnumerable<IResultPageInfo> CreateResultPages();
->>>>>>> 7e97d37d
     }
 }