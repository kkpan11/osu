--- conflicted
+++ resolved
@@ -10,11 +10,7 @@
 
 namespace osu.Game.Screens.OnlinePlay.Match.Components
 {
-<<<<<<< HEAD
-    public abstract partial class CreateRoomButton : PurpleTriangleButton, IKeyBindingHandler<PlatformAction>
-=======
-    public abstract class CreateRoomButton : PurpleRoundedButton, IKeyBindingHandler<PlatformAction>
->>>>>>> a841d35e
+    public abstract partial class CreateRoomButton : PurpleRoundedButton, IKeyBindingHandler<PlatformAction>
     {
         [BackgroundDependencyLoader]
         private void load()
