﻿// Copyright (c) ppy Pty Ltd <contact@ppy.sh>. Licensed under the MIT Licence.
// See the LICENCE file in the repository root for full licence text.

using osu.Framework.Allocation;
using osu.Framework.Graphics;
using osu.Framework.Screens;

namespace osu.Game.Screens.OnlinePlay
{
    public abstract class OnlinePlaySubScreen : OsuScreen, IOnlinePlaySubScreen
    {
        public override bool DisallowExternalBeatmapRulesetChanges => false;

        public virtual string ShortTitle => Title;

        [Resolved(CanBeNull = true)]
        protected IRoomManager RoomManager { get; private set; }

        protected OnlinePlaySubScreen()
        {
            Anchor = Anchor.Centre;
            Origin = Anchor.Centre;
            RelativeSizeAxes = Axes.Both;
        }

        public const double APPEAR_DURATION = 800;

        public const double DISAPPEAR_DURATION = 500;

        public override void OnEntering(IScreen last)
        {
<<<<<<< HEAD
            base.OnEntering(last);

            this.FadeInFromZero(APPEAR_DURATION, Easing.OutQuint);
            this.MoveToX(X_SHIFT).MoveToX(0, X_MOVE_DURATION, Easing.OutQuint);
=======
            this.FadeInFromZero(APPEAR_DURATION, Easing.OutQuint);
>>>>>>> 3f37d439
        }

        public override bool OnExiting(IScreen next)
        {
            base.OnExiting(next);

            this.FadeOut(DISAPPEAR_DURATION, Easing.OutQuint);

            return false;
        }

        public override void OnResuming(IScreen last)
        {
<<<<<<< HEAD
            base.OnResuming(last);

            this.Delay(RESUME_TRANSITION_DELAY).FadeIn(APPEAR_DURATION, Easing.OutQuint);
            this.MoveToX(0, X_MOVE_DURATION, Easing.OutQuint);
=======
            this.FadeIn(APPEAR_DURATION, Easing.OutQuint);
>>>>>>> 3f37d439
        }

        public override void OnSuspending(IScreen next)
        {
            base.OnSuspending(next);

            this.FadeOut(DISAPPEAR_DURATION, Easing.OutQuint);
        }

        public override string ToString() => Title;
    }
}<|MERGE_RESOLUTION|>--- conflicted
+++ resolved
@@ -29,14 +29,8 @@
 
         public override void OnEntering(IScreen last)
         {
-<<<<<<< HEAD
             base.OnEntering(last);
-
             this.FadeInFromZero(APPEAR_DURATION, Easing.OutQuint);
-            this.MoveToX(X_SHIFT).MoveToX(0, X_MOVE_DURATION, Easing.OutQuint);
-=======
-            this.FadeInFromZero(APPEAR_DURATION, Easing.OutQuint);
->>>>>>> 3f37d439
         }
 
         public override bool OnExiting(IScreen next)
@@ -50,14 +44,8 @@
 
         public override void OnResuming(IScreen last)
         {
-<<<<<<< HEAD
             base.OnResuming(last);
-
-            this.Delay(RESUME_TRANSITION_DELAY).FadeIn(APPEAR_DURATION, Easing.OutQuint);
-            this.MoveToX(0, X_MOVE_DURATION, Easing.OutQuint);
-=======
             this.FadeIn(APPEAR_DURATION, Easing.OutQuint);
->>>>>>> 3f37d439
         }
 
         public override void OnSuspending(IScreen next)
