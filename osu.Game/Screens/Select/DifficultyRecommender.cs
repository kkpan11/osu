--- conflicted
+++ resolved
@@ -87,7 +87,6 @@
             });
         }
 
-<<<<<<< HEAD
         private IEnumerable<RulesetInfo> bestRulesetOrder;
 
         private IEnumerable<RulesetInfo> getBestRulesetOrder()
@@ -118,10 +117,7 @@
             return orderedRulesets;
         }
 
-        public void APIStateChanged(IAPIProvider api, APIState state)
-=======
         private void onlineStateChanged(ValueChangedEvent<APIState> state) => Schedule(() =>
->>>>>>> 09f90535
         {
             switch (state.NewValue)
             {
