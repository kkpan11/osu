// Copyright (c) ppy Pty Ltd <contact@ppy.sh>. Licensed under the MIT Licence.
// See the LICENCE file in the repository root for full licence text.

using System;
using System.Collections.Generic;
using System.Linq;
using osu.Framework.Allocation;
using osu.Framework.Bindables;
using osu.Game.Beatmaps;
using osu.Game.Online.API;
using osu.Game.Online.API.Requests;
using osu.Game.Online.API.Requests.Responses;
using osu.Game.Online.Leaderboards;
using osu.Game.Rulesets;
using osu.Game.Rulesets.Mods;
using osu.Game.Scoring;

namespace osu.Game.Screens.Select.Leaderboards
{
    public class BeatmapLeaderboard : Leaderboard<BeatmapLeaderboardScope, ScoreInfo>
    {
        public Action<ScoreInfo> ScoreSelected;

        [Resolved]
        private RulesetStore rulesets { get; set; }

        private BeatmapInfo beatmap;

        public BeatmapInfo Beatmap
        {
            get => beatmap;
            set
            {
                if (beatmap == value)
                    return;

                beatmap = value;
                Scores = null;

                UpdateScores();
            }
        }

        public APILegacyUserTopScoreInfo TopScore
        {
            get => topScoreContainer.Score.Value;
            set
            {
                if (value == null)
                    topScoreContainer.Hide();
                else
                {
                    topScoreContainer.Show();
                    topScoreContainer.Score.Value = value;
                }
            }
        }

        private bool filterMods;

        private UserTopScoreContainer topScoreContainer;

        /// <summary>
        /// Whether to apply the game's currently selected mods as a filter when retrieving scores.
        /// </summary>
        public bool FilterMods
        {
            get => filterMods;
            set
            {
                if (value == filterMods)
                    return;

                filterMods = value;

                UpdateScores();
            }
        }

        [Resolved]
        private ScoreManager scoreManager { get; set; }

        [Resolved]
        private IBindable<RulesetInfo> ruleset { get; set; }

        [Resolved]
        private IBindable<IReadOnlyList<Mod>> mods { get; set; }

        [Resolved]
        private IAPIProvider api { get; set; }

        [BackgroundDependencyLoader]
        private void load()
        {
            ruleset.ValueChanged += _ => UpdateScores();
            mods.ValueChanged += _ =>
            {
                if (filterMods)
                    UpdateScores();
            };

            Content.Add(topScoreContainer = new UserTopScoreContainer
            {
                ScoreSelected = s => ScoreSelected?.Invoke(s)
            });
        }

        protected override void Reset()
        {
            base.Reset();
            TopScore = null;
        }

        protected override bool IsOnlineScope => Scope != BeatmapLeaderboardScope.Local;

        protected override APIRequest FetchScores(Action<IEnumerable<ScoreInfo>> scoresCallback)
        {
            if (Beatmap == null)
            {
                PlaceholderState = PlaceholderState.NoneSelected;
                return null;
            }

            if (Scope == BeatmapLeaderboardScope.Local)
            {
                var scores = scoreManager
                    .QueryScores(s => !s.DeletePending && s.Beatmap.ID == Beatmap.ID && s.Ruleset.ID == ruleset.Value.ID);

                if (filterMods && !mods.Value.Any())
                {
                    // we need to filter out all scores that have any mods to get all local nomod scores
                    scores = scores.Where(s => !s.Mods.Any());
                }
                else if (filterMods)
                {
                    // otherwise find all the scores that have *any* of the currently selected mods (similar to how web applies mod filters)
                    // we're creating and using a string list representation of selected mods so that it can be translated into the DB query itself
                    var selectedMods = mods.Value.Select(m => m.Acronym);
                    scores = scores.Where(s => s.Mods.Any(m => selectedMods.Contains(m.Acronym)));
                }

                Scores = scores.OrderByDescending(s => s.TotalScore).ToArray();
                PlaceholderState = Scores.Any() ? PlaceholderState.Successful : PlaceholderState.NoScores;

                return null;
            }

            if (api?.IsLoggedIn != true)
            {
                PlaceholderState = PlaceholderState.NotLoggedIn;
                return null;
            }

            if (Beatmap.OnlineBeatmapID == null || Beatmap?.Status <= BeatmapSetOnlineStatus.Pending)
            {
                PlaceholderState = PlaceholderState.Unavailable;
                return null;
            }

            if (!api.LocalUser.Value.IsSupporter && (Scope != BeatmapLeaderboardScope.Global || filterMods))
            {
                PlaceholderState = PlaceholderState.NotSupporter;
                return null;
            }

            IReadOnlyList<Mod> requestMods = null;

            if (filterMods && !mods.Value.Any())
                // add nomod for the request
                requestMods = new Mod[] { new ModNoMod() };
            else if (filterMods)
                requestMods = mods.Value;

            var req = new GetScoresRequest(Beatmap, ruleset.Value ?? Beatmap.Ruleset, Scope, requestMods);

            req.Success += r =>
            {
                scoresCallback?.Invoke(r.Scores.Select(s => s.CreateScoreInfo(rulesets)));
                TopScore = r.UserScore;
            };

            return req;
        }

<<<<<<< HEAD
        protected override LeaderboardScore CreateDrawableScore(ScoreInfo model, int index){
            model.Beatmap = beatmap;
            
            return new LeaderboardScore(model, index, IsOnlineScope)
            {
                Action = () => ScoreSelected?.Invoke(model)
=======
        protected override LeaderboardScore CreateDrawableScore(ScoreInfo model, int index)
        {
            model.Beatmap = beatmap;

            return new LeaderboardScore(model, index, IsOnlineScope)
            {
                Action = () => ScoreSelected?.Invoke(model),
                RefreshAction = () => this.RefreshScores()
>>>>>>> 4646524b
            };
        }
    }
}<|MERGE_RESOLUTION|>--- conflicted
+++ resolved
@@ -182,14 +182,6 @@
             return req;
         }
 
-<<<<<<< HEAD
-        protected override LeaderboardScore CreateDrawableScore(ScoreInfo model, int index){
-            model.Beatmap = beatmap;
-            
-            return new LeaderboardScore(model, index, IsOnlineScope)
-            {
-                Action = () => ScoreSelected?.Invoke(model)
-=======
         protected override LeaderboardScore CreateDrawableScore(ScoreInfo model, int index)
         {
             model.Beatmap = beatmap;
@@ -198,7 +190,6 @@
             {
                 Action = () => ScoreSelected?.Invoke(model),
                 RefreshAction = () => this.RefreshScores()
->>>>>>> 4646524b
             };
         }
     }
