﻿// Copyright (c) ppy Pty Ltd <contact@ppy.sh>. Licensed under the MIT Licence.
// See the LICENCE file in the repository root for full licence text.

using osu.Framework.Allocation;
using osu.Game.Beatmaps;
using osu.Game.Overlays.Dialog;
using osu.Game.Scoring;
using System;
using System.Linq;
using System.Threading.Tasks;
using osu.Framework.Graphics.Sprites;

namespace osu.Game.Screens.Select
{
    public class BeatmapClearScoresDialog : PopupDialog
    {
        private ScoreManager scoreManager;

        public BeatmapClearScoresDialog(BeatmapInfo beatmap, Action onCompletion)
        {
            BodyText = $@"{beatmap.Metadata?.Artist} - {beatmap.Metadata?.Title}";
            Icon = FontAwesome.Solid.Eraser;
            HeaderText = @"Clearing all local scores. Are you sure?";
            Buttons = new PopupDialogButton[]
            {
                new PopupDialogOkButton
                {
                    Text = @"Yes. Please.",
                    Action = () =>
                    {
                        Task.Run(() => scoreManager.Delete(scoreManager.QueryScores(s => !s.DeletePending && s.Beatmap.ID == beatmap.ID).ToList()))
                            .ContinueWith(_ => onCompletion);
                    }
                },
                new PopupDialogCancelButton
                {
                    Text = @"No, I'm still attached.",
                },
            };
        }

        public BeatmapClearScoresDialog(ScoreInfo score, Action onCompletion)
        {
            string accuracy = string.Format(score?.Accuracy % 1 == 0 ? @"{0:P0}" : @"{0:P2}", score?.Accuracy);

            BodyText = $@"{score?.Beatmap?.Metadata?.Artist} - {score?.Beatmap?.Metadata?.Title} {Environment.NewLine} {score?.User} - Rank: {score?.Rank} - Max Combo: {score?.MaxCombo} - {accuracy} - {score?.Date.Date.ToShortDateString()}";

            Icon = FontAwesome.Solid.Eraser;
            HeaderText = @"Clearing this local score. Are you sure?";
            Buttons = new PopupDialogButton[]
            {
                new PopupDialogOkButton
                {
                    Text = @"Yes. Please.",
<<<<<<< HEAD
                    Action = () =>
                    {
                        Task.Run(() => scoreManager.Delete(score))
                            .ContinueWith(_ => onCompletion);
                    }
=======
                    Action = (() => scoreManager.Delete(score)) + onCompletion
>>>>>>> 4646524b
                },
                new PopupDialogCancelButton
                {
                    Text = @"No, I'm still attached.",
                },
            };
        }

        [BackgroundDependencyLoader]
        private void load(ScoreManager scoreManager)
        {
            this.scoreManager = scoreManager;
        }
    }
}<|MERGE_RESOLUTION|>--- conflicted
+++ resolved
@@ -52,15 +52,7 @@
                 new PopupDialogOkButton
                 {
                     Text = @"Yes. Please.",
-<<<<<<< HEAD
-                    Action = () =>
-                    {
-                        Task.Run(() => scoreManager.Delete(score))
-                            .ContinueWith(_ => onCompletion);
-                    }
-=======
                     Action = (() => scoreManager.Delete(score)) + onCompletion
->>>>>>> 4646524b
                 },
                 new PopupDialogCancelButton
                 {
