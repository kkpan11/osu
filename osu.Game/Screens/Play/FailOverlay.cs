--- conflicted
+++ resolved
@@ -1,42 +1,36 @@
-﻿// Copyright (c) 2007-2017 ppy Pty Ltd <contact@ppy.sh>.
-// Licensed under the MIT Licence - https://raw.githubusercontent.com/ppy/osu/master/LICENCE
-
-<<<<<<< HEAD
-=======
-using osu.Framework.Input;
-using OpenTK.Input;
->>>>>>> 9b44ff3b
-using osu.Game.Graphics;
-using OpenTK.Graphics;
-using osu.Framework.Allocation;
-using System.Linq;
-
-namespace osu.Game.Screens.Play
-{
-    public class FailOverlay : MenuOverlay
-    {
-        public override string Header => "failed";
-        public override string Description => "you're dead, try again?";
-
-        [BackgroundDependencyLoader]
-        private void load(OsuColour colours)
-        {
-            AddButton("Retry", colours.YellowDark, OnRetry);
-            AddButton("Quit", new Color4(170, 27, 39, 255), OnQuit);
-        }
-<<<<<<< HEAD
-=======
-
-        protected override bool OnKeyDown(InputState state, KeyDownEventArgs args)
-        {
-            if (!args.Repeat && args.Key == Key.Escape)
-            {
-                Buttons.Children.Last().TriggerClick();
-                return true;
-            }
-
-            return base.OnKeyDown(state, args);
-        }
->>>>>>> 9b44ff3b
-    }
-}
+﻿// Copyright (c) 2007-2017 ppy Pty Ltd <contact@ppy.sh>.
+// Licensed under the MIT Licence - https://raw.githubusercontent.com/ppy/osu/master/LICENCE
+
+using osu.Framework.Input;
+using OpenTK.Input;
+using osu.Game.Graphics;
+using OpenTK.Graphics;
+using osu.Framework.Allocation;
+using System.Linq;
+
+namespace osu.Game.Screens.Play
+{
+    public class FailOverlay : MenuOverlay
+    {
+        public override string Header => "failed";
+        public override string Description => "you're dead, try again?";
+
+        [BackgroundDependencyLoader]
+        private void load(OsuColour colours)
+        {
+            AddButton("Retry", colours.YellowDark, OnRetry);
+            AddButton("Quit", new Color4(170, 27, 39, 255), OnQuit);
+        }
+
+        protected override bool OnKeyDown(InputState state, KeyDownEventArgs args)
+        {
+            if (!args.Repeat && args.Key == Key.Escape)
+            {
+                Buttons.Children.Last().TriggerClick();
+                return true;
+            }
+
+            return base.OnKeyDown(state, args);
+        }
+    }
+}