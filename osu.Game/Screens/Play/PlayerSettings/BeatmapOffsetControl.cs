// Copyright (c) ppy Pty Ltd <contact@ppy.sh>. Licensed under the MIT Licence.
// See the LICENCE file in the repository root for full licence text.

using System;
using System.ComponentModel;
using System.Diagnostics;
using System.Linq;
using System.Threading.Tasks;
using osu.Framework.Allocation;
using osu.Framework.Bindables;
using osu.Framework.Graphics;
using osu.Framework.Graphics.Containers;
using osu.Framework.Localisation;
using osu.Framework.Utils;
using osu.Game.Beatmaps;
using osu.Game.Database;
using osu.Game.Graphics;
using osu.Game.Graphics.Containers;
using osu.Game.Graphics.Sprites;
using osu.Game.Localisation;
using osu.Game.Overlays.Settings;
using osu.Game.Rulesets.Scoring;
using osu.Game.Scoring;
using osu.Game.Screens.Ranking.Statistics;
using osuTK;

#nullable enable

namespace osu.Game.Screens.Play.PlayerSettings
{
    public class BeatmapOffsetControl : CompositeDrawable
    {
        public Bindable<ScoreInfo> ReferenceScore { get; } = new Bindable<ScoreInfo>();

        public BindableDouble Current { get; } = new BindableDouble
        {
            Default = 0,
            Value = 0,
            MinValue = -50,
            MaxValue = 50,
            Precision = 0.1,
        };

        private readonly FillFlowContainer referenceScoreContainer;

        [Resolved]
        private RealmAccess realm { get; set; } = null!;

        [Resolved]
        private IBindable<WorkingBeatmap> beatmap { get; set; } = null!;

        [Resolved]
        private OsuColour colours { get; set; } = null!;

        private double lastPlayAverage;
        private double lastPlayBeatmapOffset;
<<<<<<< HEAD
        private HitEventTimingDistributionGraph? lastPlayGraph;
=======
>>>>>>> 6264dd26

        private SettingsButton? useAverageButton;

        private IDisposable? beatmapOffsetSubscription;

        private Task? realmWriteTask;

        public BeatmapOffsetControl()
        {
            RelativeSizeAxes = Axes.X;
            AutoSizeAxes = Axes.Y;

            InternalChild = new FillFlowContainer
            {
                RelativeSizeAxes = Axes.X,
                AutoSizeAxes = Axes.Y,
                Direction = FillDirection.Vertical,
                Spacing = new Vector2(10),
                Children = new Drawable[]
                {
                    new OffsetSliderBar
                    {
                        KeyboardStep = 5,
                        LabelText = BeatmapOffsetControlStrings.BeatmapOffset,
                        Current = Current,
                    },
                    referenceScoreContainer = new FillFlowContainer
                    {
                        Spacing = new Vector2(10),
                        Direction = FillDirection.Vertical,
                        RelativeSizeAxes = Axes.X,
                        AutoSizeAxes = Axes.Y,
                    },
                }
            };
        }

        public class OffsetSliderBar : PlayerSliderBar<double>
        {
            protected override Drawable CreateControl() => new CustomSliderBar();

            protected class CustomSliderBar : SliderBar
            {
<<<<<<< HEAD
                protected override LocalisableString GetTooltipText(double value)
                {
                    return value == 0
                        ? new TranslatableString("_", @"{0} ms", base.GetTooltipText(value))
                        : new TranslatableString("_", @"{0} ms {1}", base.GetTooltipText(value), getEarlyLateText(value));
                }
=======
                public override LocalisableString TooltipText =>
                    Current.Value == 0
                        ? new TranslatableString("_", @"{0} ms", base.TooltipText)
                        : new TranslatableString("_", @"{0} ms {1}", base.TooltipText, getEarlyLateText(Current.Value));
>>>>>>> 6264dd26

                private LocalisableString getEarlyLateText(double value)
                {
                    Debug.Assert(value != 0);

                    return value > 0
<<<<<<< HEAD
                        ? BeatmapOffsetControlStrings.HitObjectsAppearEarlier
                        : BeatmapOffsetControlStrings.HitObjectsAppearLater;
=======
                        ? BeatmapOffsetControlStrings.HitObjectsAppearLater
                        : BeatmapOffsetControlStrings.HitObjectsAppearEarlier;
>>>>>>> 6264dd26
                }
            }
        }

        protected override void LoadComplete()
        {
            base.LoadComplete();

            ReferenceScore.BindValueChanged(scoreChanged, true);

            beatmapOffsetSubscription = realm.RegisterCustomSubscription(r =>
            {
                var userSettings = r.Find<BeatmapInfo>(beatmap.Value.BeatmapInfo.ID)?.UserSettings;

                if (userSettings == null) // only the case for tests.
                    return null;

                Current.Value = userSettings.Offset;
                userSettings.PropertyChanged += onUserSettingsOnPropertyChanged;

                return new InvokeOnDisposal(() => userSettings.PropertyChanged -= onUserSettingsOnPropertyChanged);

                void onUserSettingsOnPropertyChanged(object sender, PropertyChangedEventArgs args)
                {
                    if (args.PropertyName == nameof(BeatmapUserSettings.Offset))
                        Current.Value = userSettings.Offset;
                }
            });

            Current.BindValueChanged(currentChanged);
        }

        private void currentChanged(ValueChangedEvent<double> offset)
        {
            Scheduler.AddOnce(updateOffset);

            void updateOffset()
            {
                // the last play graph is relative to the offset at the point of the last play, so we need to factor that out.
                double adjustmentSinceLastPlay = lastPlayBeatmapOffset - Current.Value;

                // Negative is applied here because the play graph is considering a hit offset, not track (as we currently use for clocks).
                lastPlayGraph?.UpdateOffset(-adjustmentSinceLastPlay);

                // ensure the previous write has completed. ignoring performance concerns, if we don't do this, the async writes could be out of sequence.
                if (realmWriteTask?.IsCompleted == false)
                {
                    Scheduler.AddOnce(updateOffset);
                    return;
                }

                if (useAverageButton != null)
<<<<<<< HEAD
                {
                    useAverageButton.Enabled.Value = !Precision.AlmostEquals(lastPlayAverage, adjustmentSinceLastPlay, Current.Precision / 2);
                }
=======
                    useAverageButton.Enabled.Value = !Precision.AlmostEquals(Current.Value, lastPlayBeatmapOffset - lastPlayAverage, Current.Precision / 2);
>>>>>>> 6264dd26

                realmWriteTask = realm.WriteAsync(r =>
                {
                    var settings = r.Find<BeatmapInfo>(beatmap.Value.BeatmapInfo.ID)?.UserSettings;

                    if (settings == null) // only the case for tests.
                        return;

                    if (settings.Offset == Current.Value)
                        return;

                    settings.Offset = Current.Value;
                });
            }
        }

        private void scoreChanged(ValueChangedEvent<ScoreInfo> score)
        {
            referenceScoreContainer.Clear();

            if (score.NewValue == null)
                return;

            if (score.NewValue.Mods.Any(m => !m.UserPlayable))
                return;

            var hitEvents = score.NewValue.HitEvents;

            if (!(hitEvents.CalculateAverageHitError() is double average))
                return;

            referenceScoreContainer.Children = new Drawable[]
            {
                new OsuSpriteText
                {
                    Text = BeatmapOffsetControlStrings.PreviousPlay
                },
            };

            if (hitEvents.Count < 10)
            {
                referenceScoreContainer.AddRange(new Drawable[]
                {
                    new OsuTextFlowContainer
                    {
                        RelativeSizeAxes = Axes.X,
                        AutoSizeAxes = Axes.Y,
                        Colour = colours.Red1,
                        Text = BeatmapOffsetControlStrings.PreviousPlayTooShortToUseForCalibration
                    },
                });

                return;
            }

            lastPlayAverage = average;
            lastPlayBeatmapOffset = Current.Value;

            referenceScoreContainer.AddRange(new Drawable[]
            {
                lastPlayGraph = new HitEventTimingDistributionGraph(hitEvents)
                {
                    RelativeSizeAxes = Axes.X,
                    Height = 50,
                },
                new AverageHitError(hitEvents),
                useAverageButton = new SettingsButton
                {
                    Text = BeatmapOffsetControlStrings.CalibrateUsingLastPlay,
                    Action = () => Current.Value = lastPlayBeatmapOffset - lastPlayAverage
                },
            });
        }

        protected override void Dispose(bool isDisposing)
        {
            base.Dispose(isDisposing);
            beatmapOffsetSubscription?.Dispose();
        }
    }
}<|MERGE_RESOLUTION|>--- conflicted
+++ resolved
@@ -54,10 +54,7 @@
 
         private double lastPlayAverage;
         private double lastPlayBeatmapOffset;
-<<<<<<< HEAD
         private HitEventTimingDistributionGraph? lastPlayGraph;
-=======
->>>>>>> 6264dd26
 
         private SettingsButton? useAverageButton;
 
@@ -101,32 +98,18 @@
 
             protected class CustomSliderBar : SliderBar
             {
-<<<<<<< HEAD
-                protected override LocalisableString GetTooltipText(double value)
-                {
-                    return value == 0
-                        ? new TranslatableString("_", @"{0} ms", base.GetTooltipText(value))
-                        : new TranslatableString("_", @"{0} ms {1}", base.GetTooltipText(value), getEarlyLateText(value));
-                }
-=======
                 public override LocalisableString TooltipText =>
                     Current.Value == 0
                         ? new TranslatableString("_", @"{0} ms", base.TooltipText)
                         : new TranslatableString("_", @"{0} ms {1}", base.TooltipText, getEarlyLateText(Current.Value));
->>>>>>> 6264dd26
 
                 private LocalisableString getEarlyLateText(double value)
                 {
                     Debug.Assert(value != 0);
 
                     return value > 0
-<<<<<<< HEAD
                         ? BeatmapOffsetControlStrings.HitObjectsAppearEarlier
                         : BeatmapOffsetControlStrings.HitObjectsAppearLater;
-=======
-                        ? BeatmapOffsetControlStrings.HitObjectsAppearLater
-                        : BeatmapOffsetControlStrings.HitObjectsAppearEarlier;
->>>>>>> 6264dd26
                 }
             }
         }
@@ -179,13 +162,9 @@
                 }
 
                 if (useAverageButton != null)
-<<<<<<< HEAD
                 {
                     useAverageButton.Enabled.Value = !Precision.AlmostEquals(lastPlayAverage, adjustmentSinceLastPlay, Current.Precision / 2);
                 }
-=======
-                    useAverageButton.Enabled.Value = !Precision.AlmostEquals(Current.Value, lastPlayBeatmapOffset - lastPlayAverage, Current.Precision / 2);
->>>>>>> 6264dd26
 
                 realmWriteTask = realm.WriteAsync(r =>
                 {
