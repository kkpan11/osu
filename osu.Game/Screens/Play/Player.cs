--- conflicted
+++ resolved
@@ -50,20 +50,10 @@
 
         public override bool HideOverlaysOnEnter => true;
 
-<<<<<<< HEAD
-        private const OverlayActivation initial_overlay_activation_mode = OverlayActivation.UserTriggered;
-        public override OverlayActivation InitialOverlayActivationMode => initial_overlay_activation_mode;
-
-        /// <summary>
-        /// The current activation mode for overlays.
-        /// </summary>
-        protected readonly Bindable<OverlayActivation> OverlayActivationMode = new Bindable<OverlayActivation>(initial_overlay_activation_mode);
-=======
         protected override OverlayActivation InitialOverlayActivationMode => OverlayActivation.UserTriggered;
 
         // We are managing our own adjustments (see OnEntering/OnExiting).
         public override bool AllowRateAdjustments => false;
->>>>>>> ebed7d09
 
         /// <summary>
         /// Whether gameplay should pause when the game window focus is lost.
@@ -90,13 +80,8 @@
         [Resolved]
         private IAPIProvider api { get; set; }
 
-<<<<<<< HEAD
-        [Resolved(CanBeNull = true)]
-        private OsuGame game { get; set; }
-=======
         [Resolved]
         private MusicController musicController { get; set; }
->>>>>>> ebed7d09
 
         private SampleChannel sampleRestart;
 
@@ -217,9 +202,6 @@
                 BreakOverlay.Hide();
                 skipOverlay.Hide();
             }
-
-            if (game != null)
-                OverlayActivationMode.BindTo(game.OverlayActivationMode);
 
             DrawableRuleset.IsPaused.BindValueChanged(_ => updateOverlayActivationMode());
             DrawableRuleset.HasReplayLoaded.BindValueChanged(_ => updateOverlayActivationMode());
@@ -666,16 +648,14 @@
             foreach (var mod in Mods.Value.OfType<IApplicableToHUD>())
                 mod.ApplyToHUD(HUDOverlay);
 
-<<<<<<< HEAD
-            updateOverlayActivationMode();
-=======
             // Our mods are local copies of the global mods so they need to be re-applied to the track.
             // This is done through the music controller (for now), because resetting speed adjustments on the beatmap track also removes adjustments provided by DrawableTrack.
             // Todo: In the future, player will receive in a track and will probably not have to worry about this...
             musicController.ResetTrackAdjustments();
             foreach (var mod in Mods.Value.OfType<IApplicableToTrack>())
                 mod.ApplyToTrack(musicController.CurrentTrack);
->>>>>>> ebed7d09
+
+            updateOverlayActivationMode();
         }
 
         public override void OnSuspending(IScreen next)
