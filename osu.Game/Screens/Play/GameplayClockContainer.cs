--- conflicted
+++ resolved
@@ -61,8 +61,6 @@
 
         private readonly FramedOffsetClock platformOffsetClock;
 
-        private double totalOffset => userOffsetClock.Offset + platformOffsetClock.Offset;
-
         public GameplayClockContainer(WorkingBeatmap beatmap, IReadOnlyList<Mod> mods, double gameplayStartTime)
         {
             this.beatmap = beatmap;
@@ -89,13 +87,10 @@
             GameplayClock.IsPaused.BindTo(IsPaused);
         }
 
-<<<<<<< HEAD
-=======
         private double totalOffset => userOffsetClock.Offset + platformOffsetClock.Offset;
 
         private readonly BindableDouble pauseFreqAdjust = new BindableDouble(1);
 
->>>>>>> aa0feea3
         [BackgroundDependencyLoader]
         private void load(OsuConfigManager config)
         {
