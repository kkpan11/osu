--- conflicted
+++ resolved
@@ -248,12 +248,10 @@
 
         public long OnlineID => OnlineScoreID ?? -1;
 
-<<<<<<< HEAD
+        #endregion
+
         IBeatmapInfo IScoreInfo.Beatmap => BeatmapInfo;
         IRulesetInfo IScoreInfo.Ruleset => Ruleset;
         bool IScoreInfo.HasReplay => Files.Any();
-=======
-        #endregion
->>>>>>> 7de16ff7
     }
 }