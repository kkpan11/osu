// Copyright (c) ppy Pty Ltd <contact@ppy.sh>. Licensed under the MIT Licence.
// See the LICENCE file in the repository root for full licence text.

using System;
using System.Collections.Generic;
using System.Diagnostics;
using System.Linq;
using System.Threading;
using Newtonsoft.Json;
using osu.Framework.Logging;
using osu.Framework.Platform;
using osu.Game.Beatmaps;
using osu.Game.Database;
using osu.Game.IO.Archives;
using osu.Game.Rulesets;
using osu.Game.Scoring.Legacy;
using osu.Game.Online.API;
using osu.Game.Online.API.Requests;
using osu.Game.Online.API.Requests.Responses;
using osu.Game.Rulesets.Judgements;
using osu.Game.Rulesets.Scoring;
using Realms;

namespace osu.Game.Scoring
{
    public class ScoreImporter : RealmArchiveModelImporter<ScoreInfo>
    {
        public override IEnumerable<string> HandledExtensions => new[] { ".osr" };

        protected override string[] HashableFileTypes => new[] { ".osr" };

        private readonly RulesetStore rulesets;
        private readonly Func<BeatmapManager> beatmaps;

        private readonly IAPIProvider api;

        public ScoreImporter(RulesetStore rulesets, Func<BeatmapManager> beatmaps, Storage storage, RealmAccess realm, IAPIProvider api)
            : base(storage, realm)
        {
            this.rulesets = rulesets;
            this.beatmaps = beatmaps;
            this.api = api;
        }

        protected override ScoreInfo? CreateModel(ArchiveReader archive, ImportParameters parameters)
        {
            string name = archive.Filenames.First(f => f.EndsWith(".osr", StringComparison.OrdinalIgnoreCase));

            using (var stream = archive.GetStream(name))
            {
                try
                {
                    return new DatabasedLegacyScoreDecoder(rulesets, beatmaps()).Parse(stream).ScoreInfo;
                }
                catch (LegacyScoreDecoder.BeatmapNotFoundException notFound)
                {
                    Logger.Log($@"Score '{archive.Name}' failed to import: no corresponding beatmap with the hash '{notFound.Hash}' could be found.", LoggingTarget.Database);

<<<<<<< HEAD
                    if (!parameters.Batch)
                    {
                        // In the case of a missing beatmap, let's attempt to resolve it and show a prompt to the user to download the required beatmap.
                        var req = new GetBeatmapRequest(new BeatmapInfo { MD5Hash = e.Hash });
                        req.Success += res => PostNotification?.Invoke(new MissingBeatmapNotification(res, archive, e.Hash));
                        api.Queue(req);
                    }

=======
                    // In the case of a missing beatmap, let's attempt to resolve it and show a prompt to the user to download the required beatmap.
                    var req = new GetBeatmapRequest(new BeatmapInfo { MD5Hash = notFound.Hash });
                    req.Success += res => PostNotification?.Invoke(new MissingBeatmapNotification(res, archive, notFound.Hash));
                    api.Queue(req);
>>>>>>> 324fa2d5
                    return null;
                }
                catch (Exception e)
                {
                    Logger.Log($@"Failed to parse headers of score '{archive.Name}': {e}.", LoggingTarget.Database);
                    return null;
                }
            }
        }

        public Score GetScore(ScoreInfo score) => new LegacyDatabasedScore(score, rulesets, beatmaps(), Files.Store);

        protected override void Populate(ScoreInfo model, ArchiveReader? archive, Realm realm, CancellationToken cancellationToken = default)
        {
            Debug.Assert(model.BeatmapInfo != null);

            // Ensure the beatmap is not detached.
            if (!model.BeatmapInfo.IsManaged)
                model.BeatmapInfo = realm.Find<BeatmapInfo>(model.BeatmapInfo.ID)!;

            if (!model.Ruleset.IsManaged)
                model.Ruleset = realm.Find<RulesetInfo>(model.Ruleset.ShortName)!;

            // These properties are known to be non-null, but these final checks ensure a null hasn't come from somewhere (or the refetch has failed).
            // Under no circumstance do we want these to be written to realm as null.
            ArgumentNullException.ThrowIfNull(model.BeatmapInfo);
            ArgumentNullException.ThrowIfNull(model.Ruleset);

            PopulateMaximumStatistics(model);

            if (string.IsNullOrEmpty(model.StatisticsJson))
                model.StatisticsJson = JsonConvert.SerializeObject(model.Statistics);

            if (string.IsNullOrEmpty(model.MaximumStatisticsJson))
                model.MaximumStatisticsJson = JsonConvert.SerializeObject(model.MaximumStatistics);

            // for pre-ScoreV2 lazer scores, apply a best-effort conversion of total score to ScoreV2.
            // this requires: max combo, statistics, max statistics (where available), and mods to already be populated on the score.
            if (StandardisedScoreMigrationTools.ShouldMigrateToNewStandardised(model))
                model.TotalScore = StandardisedScoreMigrationTools.GetNewStandardised(model);
            else if (model.IsLegacyScore)
            {
                model.LegacyTotalScore = model.TotalScore;
                model.TotalScore = StandardisedScoreMigrationTools.ConvertFromLegacyTotalScore(model, beatmaps());
            }
        }

        /// <summary>
        /// Populates the <see cref="ScoreInfo.MaximumStatistics"/> for a given <see cref="ScoreInfo"/>.
        /// </summary>
        /// <param name="score">The score to populate the statistics of.</param>
        public void PopulateMaximumStatistics(ScoreInfo score)
        {
            Debug.Assert(score.BeatmapInfo != null);

            if (score.MaximumStatistics.Select(kvp => kvp.Value).Sum() > 0)
                return;

            var beatmap = score.BeatmapInfo!.Detach();
            var ruleset = score.Ruleset.Detach();
            var rulesetInstance = ruleset.CreateInstance();

            Debug.Assert(rulesetInstance != null);

            // Populate the maximum statistics.
            HitResult maxBasicResult = rulesetInstance.GetHitResults()
                                                      .Select(h => h.result)
                                                      .Where(h => h.IsBasic()).MaxBy(Judgement.ToNumericResult);

            foreach ((HitResult result, int count) in score.Statistics)
            {
                switch (result)
                {
                    case HitResult.LargeTickHit:
                    case HitResult.LargeTickMiss:
                        score.MaximumStatistics[HitResult.LargeTickHit] = score.MaximumStatistics.GetValueOrDefault(HitResult.LargeTickHit) + count;
                        break;

                    case HitResult.SmallTickHit:
                    case HitResult.SmallTickMiss:
                        score.MaximumStatistics[HitResult.SmallTickHit] = score.MaximumStatistics.GetValueOrDefault(HitResult.SmallTickHit) + count;
                        break;

                    case HitResult.IgnoreHit:
                    case HitResult.IgnoreMiss:
                    case HitResult.SmallBonus:
                    case HitResult.LargeBonus:
                        break;

                    default:
                        score.MaximumStatistics[maxBasicResult] = score.MaximumStatistics.GetValueOrDefault(maxBasicResult) + count;
                        break;
                }
            }

            if (!score.IsLegacyScore)
                return;

#pragma warning disable CS0618
            // In osu! and osu!mania, some judgements affect combo but aren't stored to scores.
            // A special hit result is used to pad out the combo value to match, based on the max combo from the difficulty attributes.
            var calculator = rulesetInstance.CreateDifficultyCalculator(beatmaps().GetWorkingBeatmap(beatmap));
            var attributes = calculator.Calculate(score.Mods);

            int maxComboFromStatistics = score.MaximumStatistics.Where(kvp => kvp.Key.AffectsCombo()).Select(kvp => kvp.Value).DefaultIfEmpty(0).Sum();
            if (attributes.MaxCombo > maxComboFromStatistics)
                score.MaximumStatistics[HitResult.LegacyComboIncrease] = attributes.MaxCombo - maxComboFromStatistics;
#pragma warning restore CS0618
        }

        // Very naive local caching to improve performance of large score imports (where the username is usually the same for most or all scores).
        private readonly Dictionary<string, APIUser> usernameLookupCache = new Dictionary<string, APIUser>();

        protected override void PostImport(ScoreInfo model, Realm realm, ImportParameters parameters)
        {
            base.PostImport(model, realm, parameters);

            populateUserDetails(model);
        }

        /// <summary>
        /// Legacy replays only store a username.
        /// This will populate a user ID during import.
        /// </summary>
        private void populateUserDetails(ScoreInfo model)
        {
            string username = model.RealmUser.Username;

            if (usernameLookupCache.TryGetValue(username, out var existing))
            {
                model.User = existing;
                return;
            }

            var userRequest = new GetUserRequest(username);

            api.Perform(userRequest);

            if (userRequest.Response is APIUser user)
            {
                usernameLookupCache.TryAdd(username, new APIUser
                {
                    // Because this is a permanent cache, let's only store the pieces we're interested in,
                    // rather than the full API response. If we start to store more than these three fields
                    // in realm, this should be undone.
                    Id = user.Id,
                    Username = user.Username,
                    CountryCode = user.CountryCode,
                });

                model.User = user;
            }
        }
    }
}<|MERGE_RESOLUTION|>--- conflicted
+++ resolved
@@ -56,21 +56,14 @@
                 {
                     Logger.Log($@"Score '{archive.Name}' failed to import: no corresponding beatmap with the hash '{notFound.Hash}' could be found.", LoggingTarget.Database);
 
-<<<<<<< HEAD
                     if (!parameters.Batch)
                     {
                         // In the case of a missing beatmap, let's attempt to resolve it and show a prompt to the user to download the required beatmap.
-                        var req = new GetBeatmapRequest(new BeatmapInfo { MD5Hash = e.Hash });
-                        req.Success += res => PostNotification?.Invoke(new MissingBeatmapNotification(res, archive, e.Hash));
+                        var req = new GetBeatmapRequest(new BeatmapInfo { MD5Hash = notFound.Hash });
+                        req.Success += res => PostNotification?.Invoke(new MissingBeatmapNotification(res, archive, notFound.Hash));
                         api.Queue(req);
                     }
 
-=======
-                    // In the case of a missing beatmap, let's attempt to resolve it and show a prompt to the user to download the required beatmap.
-                    var req = new GetBeatmapRequest(new BeatmapInfo { MD5Hash = notFound.Hash });
-                    req.Success += res => PostNotification?.Invoke(new MissingBeatmapNotification(res, archive, notFound.Hash));
-                    api.Queue(req);
->>>>>>> 324fa2d5
                     return null;
                 }
                 catch (Exception e)
