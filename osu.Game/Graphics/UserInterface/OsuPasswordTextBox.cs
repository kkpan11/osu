﻿// Copyright (c) 2007-2017 ppy Pty Ltd <contact@ppy.sh>.
// Licensed under the MIT Licence - https://raw.githubusercontent.com/ppy/osu/master/LICENCE

using OpenTK;
using OpenTK.Graphics;
using osu.Framework.Allocation;
using osu.Framework.Graphics;
using osu.Framework.Graphics.Containers;
<<<<<<< HEAD
using osu.Framework.Graphics.Cursor;
using osu.Framework.Graphics.Sprites;
using System;
=======
using OpenTK;
using OpenTK.Graphics;
using osu.Framework.Graphics.Shapes;
>>>>>>> bf13618c

namespace osu.Game.Graphics.UserInterface
{
    public class OsuPasswordTextBox : OsuTextBox
    {
        protected override Drawable GetDrawableCharacter(char c) => new PasswordMaskChar(CalculatedTextSize);

        public override bool AllowClipboardExport => false;

        public OsuPasswordTextBox()
        {
            Add(new CapsWarning
            {
                TextSize = 20,
            });
        }

        public class PasswordMaskChar : Container
        {
            private readonly CircularContainer circle;

            public PasswordMaskChar(float size)
            {
                Size = new Vector2(size / 2, size);
                Children = new[]
                {
                    circle = new CircularContainer
                    {
                        Anchor = Anchor.Centre,
                        Origin = Anchor.Centre,
                        Masking = true,
                        Alpha = 0,
                        RelativeSizeAxes = Axes.Both,
                        Size = new Vector2(0.8f, 0),
                        Children = new[]
                        {
                            new Box
                            {
                                Colour = Color4.White,
                                RelativeSizeAxes = Axes.Both,
                            }
                        },
                    }
                };
            }

            protected override void LoadComplete()
            {
                base.LoadComplete();
                circle.FadeIn(500, Easing.OutQuint);
                circle.ResizeTo(new Vector2(0.8f), 500, Easing.OutQuint);
            }
        }

        private class CapsWarning : TextAwesome, IHasTooltip
        {
            public string TooltipText => Console.CapsLock ? @"Caps lock is active" : string.Empty;

            public override bool HandleInput => true;

            public CapsWarning()
            {
                Icon = FontAwesome.fa_warning;
                Origin = Anchor.CentreRight;
                Anchor = Anchor.CentreRight;
                Margin = new MarginPadding { Right = 10 };
                AlwaysPresent = true;
                Alpha = 0;
            }

            [BackgroundDependencyLoader]
            private void load(OsuColour colour)
            {
                Colour = colour.YellowLight;
            }

            protected override void Update()
            {
                base.Update();
                updateVisibility();
            }

            private void updateVisibility() => FadeTo(Console.CapsLock ? 1 : 0, 250, EasingTypes.OutQuint);
        }
    }
}
<|MERGE_RESOLUTION|>--- conflicted
+++ resolved
@@ -1,103 +1,97 @@
-﻿// Copyright (c) 2007-2017 ppy Pty Ltd <contact@ppy.sh>.
-// Licensed under the MIT Licence - https://raw.githubusercontent.com/ppy/osu/master/LICENCE
-
-using OpenTK;
-using OpenTK.Graphics;
-using osu.Framework.Allocation;
-using osu.Framework.Graphics;
-using osu.Framework.Graphics.Containers;
-<<<<<<< HEAD
-using osu.Framework.Graphics.Cursor;
-using osu.Framework.Graphics.Sprites;
-using System;
-=======
-using OpenTK;
-using OpenTK.Graphics;
-using osu.Framework.Graphics.Shapes;
->>>>>>> bf13618c
-
-namespace osu.Game.Graphics.UserInterface
-{
-    public class OsuPasswordTextBox : OsuTextBox
-    {
-        protected override Drawable GetDrawableCharacter(char c) => new PasswordMaskChar(CalculatedTextSize);
-
-        public override bool AllowClipboardExport => false;
-
-        public OsuPasswordTextBox()
-        {
-            Add(new CapsWarning
-            {
-                TextSize = 20,
-            });
-        }
-
-        public class PasswordMaskChar : Container
-        {
-            private readonly CircularContainer circle;
-
-            public PasswordMaskChar(float size)
-            {
-                Size = new Vector2(size / 2, size);
-                Children = new[]
-                {
-                    circle = new CircularContainer
-                    {
-                        Anchor = Anchor.Centre,
-                        Origin = Anchor.Centre,
-                        Masking = true,
-                        Alpha = 0,
-                        RelativeSizeAxes = Axes.Both,
-                        Size = new Vector2(0.8f, 0),
-                        Children = new[]
-                        {
-                            new Box
-                            {
-                                Colour = Color4.White,
-                                RelativeSizeAxes = Axes.Both,
-                            }
-                        },
-                    }
-                };
-            }
-
-            protected override void LoadComplete()
-            {
-                base.LoadComplete();
-                circle.FadeIn(500, Easing.OutQuint);
-                circle.ResizeTo(new Vector2(0.8f), 500, Easing.OutQuint);
-            }
-        }
-
-        private class CapsWarning : TextAwesome, IHasTooltip
-        {
-            public string TooltipText => Console.CapsLock ? @"Caps lock is active" : string.Empty;
-
-            public override bool HandleInput => true;
-
-            public CapsWarning()
-            {
-                Icon = FontAwesome.fa_warning;
-                Origin = Anchor.CentreRight;
-                Anchor = Anchor.CentreRight;
-                Margin = new MarginPadding { Right = 10 };
-                AlwaysPresent = true;
-                Alpha = 0;
-            }
-
-            [BackgroundDependencyLoader]
-            private void load(OsuColour colour)
-            {
-                Colour = colour.YellowLight;
-            }
-
-            protected override void Update()
-            {
-                base.Update();
-                updateVisibility();
-            }
-
-            private void updateVisibility() => FadeTo(Console.CapsLock ? 1 : 0, 250, EasingTypes.OutQuint);
-        }
-    }
-}
+﻿// Copyright (c) 2007-2017 ppy Pty Ltd <contact@ppy.sh>.
+// Licensed under the MIT Licence - https://raw.githubusercontent.com/ppy/osu/master/LICENCE
+
+using OpenTK;
+using OpenTK.Graphics;
+using osu.Framework.Allocation;
+using osu.Framework.Graphics;
+using osu.Framework.Graphics.Containers;
+using osu.Framework.Graphics.Cursor;
+using System;
+using osu.Framework.Graphics.Shapes;
+
+namespace osu.Game.Graphics.UserInterface
+{
+    public class OsuPasswordTextBox : OsuTextBox
+    {
+        protected override Drawable GetDrawableCharacter(char c) => new PasswordMaskChar(CalculatedTextSize);
+
+        public override bool AllowClipboardExport => false;
+
+        public OsuPasswordTextBox()
+        {
+            Add(new CapsWarning
+            {
+                TextSize = 20,
+            });
+        }
+
+        public class PasswordMaskChar : Container
+        {
+            private readonly CircularContainer circle;
+
+            public PasswordMaskChar(float size)
+            {
+                Size = new Vector2(size / 2, size);
+                Children = new[]
+                {
+                    circle = new CircularContainer
+                    {
+                        Anchor = Anchor.Centre,
+                        Origin = Anchor.Centre,
+                        Masking = true,
+                        Alpha = 0,
+                        RelativeSizeAxes = Axes.Both,
+                        Size = new Vector2(0.8f, 0),
+                        Children = new[]
+                        {
+                            new Box
+                            {
+                                Colour = Color4.White,
+                                RelativeSizeAxes = Axes.Both,
+                            }
+                        },
+                    }
+                };
+            }
+
+            protected override void LoadComplete()
+            {
+                base.LoadComplete();
+                circle.FadeIn(500, Easing.OutQuint);
+                circle.ResizeTo(new Vector2(0.8f), 500, Easing.OutQuint);
+            }
+        }
+
+        private class CapsWarning : TextAwesome, IHasTooltip
+        {
+            public string TooltipText => Console.CapsLock ? @"Caps lock is active" : string.Empty;
+
+            public override bool HandleInput => true;
+
+            public CapsWarning()
+            {
+                Icon = FontAwesome.fa_warning;
+                Origin = Anchor.CentreRight;
+                Anchor = Anchor.CentreRight;
+                Margin = new MarginPadding { Right = 10 };
+                AlwaysPresent = true;
+                Alpha = 0;
+            }
+
+            [BackgroundDependencyLoader]
+            private void load(OsuColour colour)
+            {
+                Colour = colour.YellowLight;
+            }
+
+            protected override void Update()
+            {
+                base.Update();
+                updateVisibility();
+            }
+
+            private void updateVisibility() => FadeTo(Console.CapsLock ? 1 : 0, 250, EasingTypes.OutQuint);
+        }
+    }
+}