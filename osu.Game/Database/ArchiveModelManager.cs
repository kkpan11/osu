--- conflicted
+++ resolved
@@ -214,11 +214,7 @@
             }
             catch (Exception e)
             {
-<<<<<<< HEAD
-                Logger.Log($"Import of {archive.Name} failed and has been rolled back.", LoggingTarget.Database);
-=======
                 Logger.Error(e, $"Import of {archive.Name} failed and has been rolled back.", LoggingTarget.Database);
->>>>>>> 3fc2bfd3
                 item = null;
             }
             finally
