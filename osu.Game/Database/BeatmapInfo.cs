﻿// Copyright (c) 2007-2017 ppy Pty Ltd <contact@ppy.sh>.
// Licensed under the MIT Licence - https://raw.githubusercontent.com/ppy/osu/master/LICENCE

<<<<<<< HEAD
using Newtonsoft.Json;
using osu.Game.Beatmaps.Samples;
using osu.Game.IO.Serialization;
=======
>>>>>>> 85dfd829
using osu.Game.Modes;
using SQLite.Net.Attributes;
using SQLiteNetExtensions.Attributes;
using System;
using System.Linq;

namespace osu.Game.Database
{
    public class BeatmapInfo : IEquatable<BeatmapInfo>, IJsonSerializable
    {
        [PrimaryKey, AutoIncrement]
        public int ID { get; set; }

        //TODO: should be in database
        public int BeatmapVersion;

        public int? OnlineBeatmapID { get; set; }

        public int? OnlineBeatmapSetID { get; set; }

        [ForeignKey(typeof(BeatmapSetInfo))]
        public int BeatmapSetInfoID { get; set; }

        [ManyToOne]
        public BeatmapSetInfo BeatmapSet { get; set; }

        [ForeignKey(typeof(BeatmapMetadata))]
        public int BeatmapMetadataID { get; set; }

        [OneToOne(CascadeOperations = CascadeOperation.All)]
        public BeatmapMetadata Metadata { get; set; }

        [ForeignKey(typeof(BeatmapDifficulty)), NotNull]
        public int BaseDifficultyID { get; set; }

        [OneToOne(CascadeOperations = CascadeOperation.All)]
        public BeatmapDifficulty Difficulty { get; set; }

        public string Path { get; set; }

        public string Hash { get; set; }

        // General
        public int AudioLeadIn { get; set; }
        public bool Countdown { get; set; }
        public float StackLeniency { get; set; }
        public bool SpecialStyle { get; set; }
        public PlayMode Mode { get; set; }
        public bool LetterboxInBreaks { get; set; }
        public bool WidescreenStoryboard { get; set; }

        // Editor
        // This bookmarks stuff is necessary because DB doesn't know how to store int[]
        public string StoredBookmarks { get; internal set; }

        [Ignore]
        [JsonIgnore]
        public int[] Bookmarks
        {
            get { return StoredBookmarks.Split(',').Select(int.Parse).ToArray(); }
            set { StoredBookmarks = string.Join(",", value); }
        }

        public double DistanceSpacing { get; set; }
        public int BeatDivisor { get; set; }
        public int GridSize { get; set; }
        public double TimelineZoom { get; set; }

        // Metadata
        public string Version { get; set; }

        public double StarDifficulty { get; set; }

        public bool Equals(BeatmapInfo other)
        {
            return ID == other?.ID;
        }

        public bool AudioEquals(BeatmapInfo other) => other != null && BeatmapSet != null && other.BeatmapSet != null &&
                                                      BeatmapSet.Path == other.BeatmapSet.Path &&
                                                      (Metadata ?? BeatmapSet.Metadata).AudioFile == (other.Metadata ?? other.BeatmapSet.Metadata).AudioFile;
    }
}
<|MERGE_RESOLUTION|>--- conflicted
+++ resolved
@@ -1,92 +1,89 @@
-﻿// Copyright (c) 2007-2017 ppy Pty Ltd <contact@ppy.sh>.
-// Licensed under the MIT Licence - https://raw.githubusercontent.com/ppy/osu/master/LICENCE
-
-<<<<<<< HEAD
-using Newtonsoft.Json;
-using osu.Game.Beatmaps.Samples;
-using osu.Game.IO.Serialization;
-=======
->>>>>>> 85dfd829
-using osu.Game.Modes;
-using SQLite.Net.Attributes;
-using SQLiteNetExtensions.Attributes;
-using System;
-using System.Linq;
-
-namespace osu.Game.Database
-{
-    public class BeatmapInfo : IEquatable<BeatmapInfo>, IJsonSerializable
-    {
-        [PrimaryKey, AutoIncrement]
-        public int ID { get; set; }
-
-        //TODO: should be in database
-        public int BeatmapVersion;
-
-        public int? OnlineBeatmapID { get; set; }
-
-        public int? OnlineBeatmapSetID { get; set; }
-
-        [ForeignKey(typeof(BeatmapSetInfo))]
-        public int BeatmapSetInfoID { get; set; }
-
-        [ManyToOne]
-        public BeatmapSetInfo BeatmapSet { get; set; }
-
-        [ForeignKey(typeof(BeatmapMetadata))]
-        public int BeatmapMetadataID { get; set; }
-
-        [OneToOne(CascadeOperations = CascadeOperation.All)]
-        public BeatmapMetadata Metadata { get; set; }
-
-        [ForeignKey(typeof(BeatmapDifficulty)), NotNull]
-        public int BaseDifficultyID { get; set; }
-
-        [OneToOne(CascadeOperations = CascadeOperation.All)]
-        public BeatmapDifficulty Difficulty { get; set; }
-
-        public string Path { get; set; }
-
-        public string Hash { get; set; }
-
-        // General
-        public int AudioLeadIn { get; set; }
-        public bool Countdown { get; set; }
-        public float StackLeniency { get; set; }
-        public bool SpecialStyle { get; set; }
-        public PlayMode Mode { get; set; }
-        public bool LetterboxInBreaks { get; set; }
-        public bool WidescreenStoryboard { get; set; }
-
-        // Editor
-        // This bookmarks stuff is necessary because DB doesn't know how to store int[]
-        public string StoredBookmarks { get; internal set; }
-
-        [Ignore]
-        [JsonIgnore]
-        public int[] Bookmarks
-        {
-            get { return StoredBookmarks.Split(',').Select(int.Parse).ToArray(); }
-            set { StoredBookmarks = string.Join(",", value); }
-        }
-
-        public double DistanceSpacing { get; set; }
-        public int BeatDivisor { get; set; }
-        public int GridSize { get; set; }
-        public double TimelineZoom { get; set; }
-
-        // Metadata
-        public string Version { get; set; }
-
-        public double StarDifficulty { get; set; }
-
-        public bool Equals(BeatmapInfo other)
-        {
-            return ID == other?.ID;
-        }
-
-        public bool AudioEquals(BeatmapInfo other) => other != null && BeatmapSet != null && other.BeatmapSet != null &&
-                                                      BeatmapSet.Path == other.BeatmapSet.Path &&
-                                                      (Metadata ?? BeatmapSet.Metadata).AudioFile == (other.Metadata ?? other.BeatmapSet.Metadata).AudioFile;
-    }
-}
+﻿// Copyright (c) 2007-2017 ppy Pty Ltd <contact@ppy.sh>.
+// Licensed under the MIT Licence - https://raw.githubusercontent.com/ppy/osu/master/LICENCE
+
+using Newtonsoft.Json;
+using osu.Game.Beatmaps.Samples;
+using osu.Game.IO.Serialization;
+using osu.Game.Modes;
+using SQLite.Net.Attributes;
+using SQLiteNetExtensions.Attributes;
+using System;
+using System.Linq;
+
+namespace osu.Game.Database
+{
+    public class BeatmapInfo : IEquatable<BeatmapInfo>, IJsonSerializable
+    {
+        [PrimaryKey, AutoIncrement]
+        public int ID { get; set; }
+
+        //TODO: should be in database
+        public int BeatmapVersion;
+
+        public int? OnlineBeatmapID { get; set; }
+
+        public int? OnlineBeatmapSetID { get; set; }
+
+        [ForeignKey(typeof(BeatmapSetInfo))]
+        public int BeatmapSetInfoID { get; set; }
+
+        [ManyToOne]
+        public BeatmapSetInfo BeatmapSet { get; set; }
+
+        [ForeignKey(typeof(BeatmapMetadata))]
+        public int BeatmapMetadataID { get; set; }
+
+        [OneToOne(CascadeOperations = CascadeOperation.All)]
+        public BeatmapMetadata Metadata { get; set; }
+
+        [ForeignKey(typeof(BeatmapDifficulty)), NotNull]
+        public int BaseDifficultyID { get; set; }
+
+        [OneToOne(CascadeOperations = CascadeOperation.All)]
+        public BeatmapDifficulty Difficulty { get; set; }
+
+        public string Path { get; set; }
+
+        public string Hash { get; set; }
+
+        // General
+        public int AudioLeadIn { get; set; }
+        public bool Countdown { get; set; }
+        public float StackLeniency { get; set; }
+        public bool SpecialStyle { get; set; }
+        public PlayMode Mode { get; set; }
+        public bool LetterboxInBreaks { get; set; }
+        public bool WidescreenStoryboard { get; set; }
+
+        // Editor
+        // This bookmarks stuff is necessary because DB doesn't know how to store int[]
+        public string StoredBookmarks { get; internal set; }
+
+        [Ignore]
+        [JsonIgnore]
+        public int[] Bookmarks
+        {
+            get { return StoredBookmarks.Split(',').Select(int.Parse).ToArray(); }
+            set { StoredBookmarks = string.Join(",", value); }
+        }
+
+        public double DistanceSpacing { get; set; }
+        public int BeatDivisor { get; set; }
+        public int GridSize { get; set; }
+        public double TimelineZoom { get; set; }
+
+        // Metadata
+        public string Version { get; set; }
+
+        public double StarDifficulty { get; set; }
+
+        public bool Equals(BeatmapInfo other)
+        {
+            return ID == other?.ID;
+        }
+
+        public bool AudioEquals(BeatmapInfo other) => other != null && BeatmapSet != null && other.BeatmapSet != null &&
+                                                      BeatmapSet.Path == other.BeatmapSet.Path &&
+                                                      (Metadata ?? BeatmapSet.Metadata).AudioFile == (other.Metadata ?? other.BeatmapSet.Metadata).AudioFile;
+    }
+}