--- conflicted
+++ resolved
@@ -321,10 +321,6 @@
                     break;
 
                 case 11:
-<<<<<<< HEAD
-
-=======
->>>>>>> 5b88e4d7
                     string keyBindingClassName = getMappedOrOriginalName(typeof(RealmKeyBinding));
 
                     var oldKeyBindings = migration.OldRealm.DynamicApi.All(keyBindingClassName);
