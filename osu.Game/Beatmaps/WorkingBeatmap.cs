--- conflicted
+++ resolved
@@ -324,11 +324,8 @@
         public bool SkinLoaded => skin.IsResultAvailable;
         public ISkin Skin => skin.Value;
 
-<<<<<<< HEAD
-        protected virtual ISkin GetSkin() => null;
-=======
         protected abstract ISkin GetSkin();
->>>>>>> f144fcf1
+
         private readonly RecyclableLazy<ISkin> skin;
 
         public abstract Stream GetStream(string storagePath);
