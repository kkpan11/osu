--- conflicted
+++ resolved
@@ -23,37 +23,6 @@
         public PlacementState PlacementActive { get; private set; }
 
         /// <summary>
-<<<<<<< HEAD
-        /// Whether the sample bank should be taken from the previous hit object.
-        /// </summary>
-        public bool AutomaticBankAssignment { get; set; }
-
-        /// <summary>
-        /// Whether the sample addition bank should be taken from the previous hit objects.
-        /// </summary>
-        public bool AutomaticAdditionBankAssignment { get; set; }
-
-        /// <summary>
-        /// The <see cref="HitObject"/> that is being placed.
-        /// </summary>
-        public readonly HitObject HitObject;
-
-        [Resolved]
-        protected EditorClock EditorClock { get; private set; } = null!;
-
-        [Resolved]
-        private EditorBeatmap beatmap { get; set; } = null!;
-
-        private Bindable<double> startTimeBindable = null!;
-
-        private HitObject? getPreviousHitObject() => beatmap.HitObjects.TakeWhile(h => h.StartTime <= startTimeBindable.Value).LastOrDefault();
-
-        [Resolved]
-        private IPlacementHandler placementHandler { get; set; } = null!;
-
-        /// <summary>
-=======
->>>>>>> 87ab9539
         /// Whether this blueprint is currently in a state that can be committed.
         /// </summary>
         /// <remarks>
@@ -130,60 +99,6 @@
         {
         }
 
-<<<<<<< HEAD
-        /// <summary>
-        /// Updates the time and position of this <see cref="PlacementBlueprint"/> based on the provided snap information.
-        /// </summary>
-        /// <param name="result">The snap result information.</param>
-        public virtual void UpdateTimeAndPosition(SnapResult result)
-        {
-            if (PlacementActive == PlacementState.Waiting)
-            {
-                HitObject.StartTime = result.Time ?? EditorClock.CurrentTime;
-
-                if (HitObject is IHasComboInformation comboInformation)
-                    comboInformation.UpdateComboInformation(getPreviousHitObject() as IHasComboInformation);
-            }
-
-            var lastHitObject = getPreviousHitObject();
-            var lastHitNormal = lastHitObject?.Samples?.FirstOrDefault(o => o.Name == HitSampleInfo.HIT_NORMAL);
-
-            if (AutomaticAdditionBankAssignment)
-            {
-                // Inherit the addition bank from the previous hit object
-                // If there is no previous addition, inherit from the normal sample
-                var lastAddition = lastHitObject?.Samples?.FirstOrDefault(o => o.Name != HitSampleInfo.HIT_NORMAL) ?? lastHitNormal;
-
-                if (lastAddition != null)
-                    HitObject.Samples = HitObject.Samples.Select(s => s.Name != HitSampleInfo.HIT_NORMAL ? s.With(newBank: lastAddition.Bank) : s).ToList();
-            }
-
-            if (lastHitNormal != null)
-            {
-                if (AutomaticBankAssignment)
-                    // Inherit the bank from the previous hit object
-                    HitObject.Samples = HitObject.Samples.Select(s => s.Name == HitSampleInfo.HIT_NORMAL ? s.With(newBank: lastHitNormal.Bank) : s).ToList();
-
-                // Inherit the volume from the previous hit object
-                HitObject.Samples = HitObject.Samples.Select(s => s.With(newVolume: lastHitNormal.Volume)).ToList();
-            }
-
-            if (HitObject is IHasRepeats hasRepeats)
-            {
-                // Make sure all the node samples are identical to the hit object's samples
-                for (int i = 0; i < hasRepeats.NodeSamples.Count; i++)
-                    hasRepeats.NodeSamples[i] = HitObject.Samples.Select(o => o.With()).ToList();
-            }
-        }
-
-        /// <summary>
-        /// Invokes <see cref="Objects.HitObject.ApplyDefaults(ControlPointInfo,IBeatmapDifficultyInfo,CancellationToken)"/>,
-        /// refreshing <see cref="Objects.HitObject.NestedHitObjects"/> and parameters for the <see cref="HitObject"/>.
-        /// </summary>
-        protected void ApplyDefaultsToHitObject() => HitObject.ApplyDefaults(beatmap.ControlPointInfo, beatmap.Difficulty);
-
-=======
->>>>>>> 87ab9539
         public override bool ReceivePositionalInputAt(Vector2 screenSpacePos) => true;
 
         protected override bool Handle(UIEvent e)
