// Copyright (c) ppy Pty Ltd <contact@ppy.sh>. Licensed under the MIT Licence.
// See the LICENCE file in the repository root for full licence text.

#nullable disable

using System;
using System.Collections.Generic;
using System.Collections.Specialized;
using System.Linq;
using JetBrains.Annotations;
using osu.Framework.Allocation;
using osu.Framework.Bindables;
using osu.Framework.Graphics;
using osu.Framework.Graphics.Containers;
using osu.Framework.Graphics.Shapes;
using osu.Framework.Input;
using osu.Framework.Input.Events;
using osu.Framework.Logging;
using osu.Game.Beatmaps;
using osu.Game.Configuration;
using osu.Game.Overlays;
using osu.Game.Rulesets.Configuration;
using osu.Game.Rulesets.Edit.Tools;
using osu.Game.Rulesets.Mods;
using osu.Game.Rulesets.Objects;
using osu.Game.Rulesets.Objects.Drawables;
using osu.Game.Rulesets.UI;
using osu.Game.Rulesets.UI.Scrolling;
using osu.Game.Screens.Edit;
using osu.Game.Screens.Edit.Components.RadioButtons;
using osu.Game.Screens.Edit.Components.TernaryButtons;
using osu.Game.Screens.Edit.Compose;
using osu.Game.Screens.Edit.Compose.Components;
using osuTK;
using osuTK.Input;

namespace osu.Game.Rulesets.Edit
{
    /// <summary>
    /// Top level container for editor compose mode.
    /// Responsible for providing snapping and generally gluing components together.
    /// </summary>
    /// <typeparam name="TObject">The base type of supported objects.</typeparam>
    public abstract partial class HitObjectComposer<TObject> : HitObjectComposer, IPlacementHandler
        where TObject : HitObject
    {
        /// <summary>
        /// Whether the playfield should be centered horizontally. Should be disabled for playfields which span the full horizontal width.
        /// </summary>
        protected virtual bool ApplyHorizontalCentering => true;

        protected IRulesetConfigManager Config { get; private set; }

        // Provides `Playfield`
        private DependencyContainer dependencies;

        [Resolved]
        protected EditorClock EditorClock { get; private set; }

        [Resolved]
        protected EditorBeatmap EditorBeatmap { get; private set; }

        [Resolved]
        protected IBeatSnapProvider BeatSnapProvider { get; private set; }

        [Resolved]
        private OverlayColourProvider colourProvider { get; set; }

        public override ComposeBlueprintContainer BlueprintContainer => blueprintContainer;
        private ComposeBlueprintContainer blueprintContainer;

        protected ExpandingToolboxContainer LeftToolbox { get; private set; }

        protected ExpandingToolboxContainer RightToolbox { get; private set; }

        private DrawableEditorRulesetWrapper<TObject> drawableRulesetWrapper;

        protected readonly Container LayerBelowRuleset = new Container { RelativeSizeAxes = Axes.Both };

        protected readonly Container LayerAboveRuleset = new Container { RelativeSizeAxes = Axes.Both };

        protected InputManager InputManager { get; private set; }

        private Box leftToolboxBackground;
        private Box rightToolboxBackground;

        private EditorRadioButtonCollection toolboxCollection;
        private FillFlowContainer togglesCollection;
        private FillFlowContainer sampleBankTogglesCollection;

        private IBindable<bool> hasTiming;
        private Bindable<bool> autoSeekOnPlacement;
        private readonly Bindable<bool> composerFocusMode = new Bindable<bool>();

        protected DrawableRuleset<TObject> DrawableRuleset { get; private set; }

        protected HitObjectComposer(Ruleset ruleset)
            : base(ruleset)
        {
        }

        protected override IReadOnlyDependencyContainer CreateChildDependencies(IReadOnlyDependencyContainer parent) =>
            dependencies = new DependencyContainer(base.CreateChildDependencies(parent));

        [BackgroundDependencyLoader(true)]
        private void load(OsuConfigManager config, [CanBeNull] Editor editor)
        {
            autoSeekOnPlacement = config.GetBindable<bool>(OsuSetting.EditorAutoSeekOnPlacement);

            if (editor != null)
                composerFocusMode.BindTo(editor.ComposerFocusMode);

            Config = Dependencies.Get<IRulesetConfigCache>().GetConfigFor(Ruleset);

            try
            {
                DrawableRuleset = CreateDrawableRuleset(Ruleset, EditorBeatmap.PlayableBeatmap, new[] { Ruleset.GetAutoplayMod() });
                drawableRulesetWrapper = new DrawableEditorRulesetWrapper<TObject>(DrawableRuleset)
                {
                    Clock = EditorClock,
                    ProcessCustomClock = false
                };
            }
            catch (Exception e)
            {
                Logger.Error(e, "Could not load beatmap successfully!");
                return;
            }

            if (DrawableRuleset is IDrawableScrollingRuleset scrollingRuleset)
                dependencies.CacheAs(scrollingRuleset.ScrollingInfo);

            dependencies.CacheAs(Playfield);

            InternalChildren = new[]
            {
                PlayfieldContentContainer = new Container
                {
                    Name = "Playfield content",
                    RelativeSizeAxes = Axes.Y,
                    Children = new Drawable[]
                    {
                        // layers below playfield
                        drawableRulesetWrapper.CreatePlayfieldAdjustmentContainer().WithChild(LayerBelowRuleset),
                        drawableRulesetWrapper,
                        // layers above playfield
                        drawableRulesetWrapper.CreatePlayfieldAdjustmentContainer()
<<<<<<< HEAD
                                              .WithChild(BlueprintContainer = CreateBlueprintContainer()),
                        drawableRulesetWrapper.CreatePlayfieldAdjustmentContainer().WithChild(LayerAboveRuleset),
=======
                                              .WithChild(blueprintContainer = CreateBlueprintContainer())
>>>>>>> bd8addfb
                    }
                },
                new Container
                {
                    RelativeSizeAxes = Axes.Y,
                    AutoSizeAxes = Axes.X,
                    Children = new Drawable[]
                    {
                        leftToolboxBackground = new Box
                        {
                            Colour = colourProvider.Background5,
                            RelativeSizeAxes = Axes.Both,
                        },
                        LeftToolbox = new ExpandingToolboxContainer(TOOLBOX_CONTRACTED_SIZE_LEFT, 200)
                        {
                            Children = new Drawable[]
                            {
                                new EditorToolboxGroup("toolbox (1-9)")
                                {
                                    Child = toolboxCollection = new EditorRadioButtonCollection { RelativeSizeAxes = Axes.X }
                                },
                                new EditorToolboxGroup("toggles (Q~P)")
                                {
                                    Child = togglesCollection = new FillFlowContainer
                                    {
                                        RelativeSizeAxes = Axes.X,
                                        AutoSizeAxes = Axes.Y,
                                        Direction = FillDirection.Vertical,
                                        Spacing = new Vector2(0, 5),
                                    },
                                },
                                new EditorToolboxGroup("bank (Shift-Q~R)")
                                {
                                    Child = sampleBankTogglesCollection = new FillFlowContainer
                                    {
                                        RelativeSizeAxes = Axes.X,
                                        AutoSizeAxes = Axes.Y,
                                        Direction = FillDirection.Vertical,
                                        Spacing = new Vector2(0, 5),
                                    },
                                }
                            }
                        },
                    }
                },
                new Container
                {
                    Anchor = Anchor.TopRight,
                    Origin = Anchor.TopRight,
                    RelativeSizeAxes = Axes.Y,
                    AutoSizeAxes = Axes.X,
                    Children = new Drawable[]
                    {
                        rightToolboxBackground = new Box
                        {
                            Colour = colourProvider.Background5,
                            RelativeSizeAxes = Axes.Both,
                        },
                        RightToolbox = new ExpandingToolboxContainer(TOOLBOX_CONTRACTED_SIZE_RIGHT, 250)
                        {
                            Child = new EditorToolboxGroup("inspector")
                            {
                                Child = CreateHitObjectInspector()
                            },
                        }
                    }
                },
            };

            toolboxCollection.Items = CompositionTools
                                      .Prepend(new SelectTool())
                                      .Select(t => new HitObjectCompositionToolButton(t, () => toolSelected(t)))
                                      .ToList();

            foreach (var item in toolboxCollection.Items)
            {
                item.Selected.DisabledChanged += isDisabled =>
                {
                    item.TooltipText = isDisabled ? "Add at least one timing point first!" : ((HitObjectCompositionToolButton)item).TooltipText;
                };
            }

            TernaryStates = CreateTernaryButtons().ToArray();
            togglesCollection.AddRange(TernaryStates.Select(b => new DrawableTernaryButton(b)));

            sampleBankTogglesCollection.AddRange(BlueprintContainer.SampleBankTernaryStates.Select(b => new DrawableTernaryButton(b)));

            setSelectTool();

            EditorBeatmap.SelectedHitObjects.CollectionChanged += selectionChanged;
        }

        /// <summary>
        /// Houses all content relevant to the playfield.
        /// </summary>
        /// <remarks>
        /// Generally implementations should not be adding to this directly.
        /// Use <see cref="LayerBelowRuleset"/> or <see cref="BlueprintContainer"/> instead.
        /// </remarks>
        protected Container PlayfieldContentContainer { get; private set; }

        protected override void LoadComplete()
        {
            base.LoadComplete();

            InputManager = GetContainingInputManager();

            hasTiming = EditorBeatmap.HasTiming.GetBoundCopy();
            hasTiming.BindValueChanged(timing =>
            {
                // it's important this is performed before the similar code in EditorRadioButton disables the button.
                if (!timing.NewValue)
                    setSelectTool();
            });

            EditorBeatmap.HasTiming.BindValueChanged(hasTiming =>
            {
                foreach (var item in toolboxCollection.Items)
                {
                    item.Selected.Disabled = !hasTiming.NewValue;
                }
            }, true);

            composerFocusMode.BindValueChanged(_ =>
            {
                // Transforms should be kept in sync with other usages of composer focus mode.
                if (!composerFocusMode.Value)
                {
                    leftToolboxBackground.FadeIn(750, Easing.OutQuint);
                    rightToolboxBackground.FadeIn(750, Easing.OutQuint);
                }
                else
                {
                    leftToolboxBackground.Delay(600).FadeTo(0.5f, 4000, Easing.OutQuint);
                    rightToolboxBackground.Delay(600).FadeTo(0.5f, 4000, Easing.OutQuint);
                }
            }, true);
        }

        protected override void Update()
        {
            base.Update();

            if (ApplyHorizontalCentering)
            {
                PlayfieldContentContainer.Anchor = Anchor.Centre;
                PlayfieldContentContainer.Origin = Anchor.Centre;

                // Ensure that the playfield is always centered but also doesn't get cut off by toolboxes.
                PlayfieldContentContainer.Width = Math.Max(1024, DrawWidth) - TOOLBOX_CONTRACTED_SIZE_RIGHT * 2;
                PlayfieldContentContainer.X = 0;
            }
            else
            {
                PlayfieldContentContainer.Anchor = Anchor.CentreLeft;
                PlayfieldContentContainer.Origin = Anchor.CentreLeft;

                PlayfieldContentContainer.Width = Math.Max(1024, DrawWidth) - (TOOLBOX_CONTRACTED_SIZE_LEFT + TOOLBOX_CONTRACTED_SIZE_RIGHT);
                PlayfieldContentContainer.X = TOOLBOX_CONTRACTED_SIZE_LEFT;
            }

            composerFocusMode.Value = PlayfieldContentContainer.Contains(InputManager.CurrentState.Mouse.Position)
                                      && !LeftToolbox.Contains(InputManager.CurrentState.Mouse.Position)
                                      && !RightToolbox.Contains(InputManager.CurrentState.Mouse.Position);
        }

        public override Playfield Playfield => drawableRulesetWrapper.Playfield;

        public override IEnumerable<DrawableHitObject> HitObjects => drawableRulesetWrapper.Playfield.AllHitObjects;

        public override bool CursorInPlacementArea => drawableRulesetWrapper.Playfield.ReceivePositionalInputAt(InputManager.CurrentState.Mouse.Position);

        /// <summary>
        /// Defines all available composition tools, listed on the left side of the editor screen as button controls.
        /// This should usually define one tool for each <see cref="HitObject"/> type used in the target ruleset.
        /// </summary>
        /// <remarks>
        /// A "select" tool is automatically added as the first tool.
        /// </remarks>
        protected abstract IReadOnlyList<HitObjectCompositionTool> CompositionTools { get; }

        /// <summary>
        /// A collection of states which will be displayed to the user in the toolbox.
        /// </summary>
        public TernaryButton[] TernaryStates { get; private set; }

        /// <summary>
        /// Create all ternary states required to be displayed to the user.
        /// </summary>
        protected virtual IEnumerable<TernaryButton> CreateTernaryButtons() => BlueprintContainer.MainTernaryStates;

        /// <summary>
        /// Construct a relevant blueprint container. This will manage hitobject selection/placement input handling and display logic.
        /// </summary>
        protected virtual ComposeBlueprintContainer CreateBlueprintContainer() => new ComposeBlueprintContainer(this);

        protected virtual Drawable CreateHitObjectInspector() => new HitObjectInspector();

        /// <summary>
        /// Construct a drawable ruleset for the provided ruleset.
        /// </summary>
        /// <remarks>
        /// Can be overridden to add editor-specific logical changes to a <see cref="Ruleset"/>'s standard <see cref="DrawableRuleset{TObject}"/>.
        /// For example, hit animations or judgement logic may be changed to give a better editor user experience.
        /// </remarks>
        /// <param name="ruleset">The ruleset used to construct its drawable counterpart.</param>
        /// <param name="beatmap">The loaded beatmap.</param>
        /// <param name="mods">The mods to be applied.</param>
        /// <returns>An editor-relevant <see cref="DrawableRuleset{TObject}"/>.</returns>
        protected virtual DrawableRuleset<TObject> CreateDrawableRuleset(Ruleset ruleset, IBeatmap beatmap, IReadOnlyList<Mod> mods)
            => (DrawableRuleset<TObject>)ruleset.CreateDrawableRulesetWith(beatmap, mods);

        #region Tool selection logic

        protected override bool OnKeyDown(KeyDownEvent e)
        {
            if (e.ControlPressed || e.AltPressed || e.SuperPressed)
                return false;

            if (checkLeftToggleFromKey(e.Key, out int leftIndex))
            {
                var item = toolboxCollection.Items.ElementAtOrDefault(leftIndex);

                if (item != null)
                {
                    if (!item.Selected.Disabled)
                        item.Select();
                    return true;
                }
            }

            if (checkRightToggleFromKey(e.Key, out int rightIndex))
            {
                var item = e.ShiftPressed
                    ? sampleBankTogglesCollection.ElementAtOrDefault(rightIndex)
                    : togglesCollection.ElementAtOrDefault(rightIndex);

                if (item is DrawableTernaryButton button)
                {
                    button.Button.Toggle();
                    return true;
                }
            }

            return base.OnKeyDown(e);
        }

        private bool checkLeftToggleFromKey(Key key, out int index)
        {
            if (key < Key.Number1 || key > Key.Number9)
            {
                index = -1;
                return false;
            }

            index = key - Key.Number1;
            return true;
        }

        private bool checkRightToggleFromKey(Key key, out int index)
        {
            switch (key)
            {
                case Key.Q:
                    index = 0;
                    break;

                case Key.W:
                    index = 1;
                    break;

                case Key.E:
                    index = 2;
                    break;

                case Key.R:
                    index = 3;
                    break;

                case Key.T:
                    index = 4;
                    break;

                case Key.Y:
                    index = 5;
                    break;

                case Key.U:
                    index = 6;
                    break;

                case Key.I:
                    index = 7;
                    break;

                case Key.O:
                    index = 8;
                    break;

                case Key.P:
                    index = 9;
                    break;

                default:
                    index = -1;
                    break;
            }

            return index >= 0;
        }

        private void selectionChanged(object sender, NotifyCollectionChangedEventArgs changedArgs)
        {
            if (EditorBeatmap.SelectedHitObjects.Any())
            {
                // ensure in selection mode if a selection is made.
                setSelectTool();
            }
        }

        private void setSelectTool() => toolboxCollection.Items.First().Select();

        private void toolSelected(HitObjectCompositionTool tool)
        {
            BlueprintContainer.CurrentTool = tool;

            if (!(tool is SelectTool))
                EditorBeatmap.SelectedHitObjects.Clear();
        }

        #endregion

        #region IPlacementHandler

        public void BeginPlacement(HitObject hitObject)
        {
            EditorBeatmap.PlacementObject.Value = hitObject;
        }

        public void EndPlacement(HitObject hitObject, bool commit)
        {
            EditorBeatmap.PlacementObject.Value = null;

            if (commit)
            {
                EditorBeatmap.Add(hitObject);

                if (autoSeekOnPlacement.Value && EditorClock.CurrentTime < hitObject.StartTime)
                    EditorClock.SeekSmoothlyTo(hitObject.StartTime);
            }
        }

        public void Delete(HitObject hitObject) => EditorBeatmap.Remove(hitObject);

        #endregion

        #region IPositionSnapProvider

        /// <summary>
        /// Retrieve the relevant <see cref="Playfield"/> at a specified screen-space position.
        /// In cases where a ruleset doesn't require custom logic (due to nested playfields, for example)
        /// this will return the ruleset's main playfield.
        /// </summary>
        /// <param name="screenSpacePosition">The screen-space position to query.</param>
        /// <returns>The most relevant <see cref="Playfield"/>.</returns>
        protected virtual Playfield PlayfieldAtScreenSpacePosition(Vector2 screenSpacePosition) => drawableRulesetWrapper.Playfield;

        public override SnapResult FindSnappedPositionAndTime(Vector2 screenSpacePosition, SnapType snapType = SnapType.All)
        {
            var playfield = PlayfieldAtScreenSpacePosition(screenSpacePosition);
            double? targetTime = null;

            if (snapType.HasFlag(SnapType.GlobalGrids))
            {
                if (playfield is ScrollingPlayfield scrollingPlayfield)
                {
                    targetTime = scrollingPlayfield.TimeAtScreenSpacePosition(screenSpacePosition);

                    // apply beat snapping
                    targetTime = BeatSnapProvider.SnapTime(targetTime.Value);

                    // convert back to screen space
                    screenSpacePosition = scrollingPlayfield.ScreenSpacePositionAtTime(targetTime.Value);
                }
            }

            return new SnapResult(screenSpacePosition, targetTime, playfield);
        }

        #endregion
    }

    /// <summary>
    /// A non-generic definition of a HitObject composer class.
    /// Generally used to access certain methods without requiring a generic type for <see cref="HitObjectComposer{T}" />.
    /// </summary>
    [Cached]
    public abstract partial class HitObjectComposer : CompositeDrawable, IPositionSnapProvider
    {
        public const float TOOLBOX_CONTRACTED_SIZE_LEFT = 60;
        public const float TOOLBOX_CONTRACTED_SIZE_RIGHT = 120;

        public readonly Ruleset Ruleset;

        protected HitObjectComposer(Ruleset ruleset)
        {
            Ruleset = ruleset;
            RelativeSizeAxes = Axes.Both;
        }

        /// <summary>
        /// The target ruleset's playfield.
        /// </summary>
        public abstract Playfield Playfield { get; }

        public abstract ComposeBlueprintContainer BlueprintContainer { get; }

        /// <summary>
        /// All <see cref="DrawableHitObject"/>s in currently loaded beatmap.
        /// </summary>
        public abstract IEnumerable<DrawableHitObject> HitObjects { get; }

        /// <summary>
        /// Whether the user's cursor is currently in an area of the <see cref="HitObjectComposer"/> that is valid for placement.
        /// </summary>
        public abstract bool CursorInPlacementArea { get; }

        /// <summary>
        /// Returns a string representing the current selection.
        /// The inverse method to <see cref="SelectFromTimestamp"/>.
        /// </summary>
        public virtual string ConvertSelectionToString() => string.Empty;

        /// <summary>
        /// Selects objects based on the supplied <paramref name="timestamp"/> and <paramref name="objectDescription"/>.
        /// The inverse method to <see cref="ConvertSelectionToString"/>.
        /// </summary>
        /// <param name="timestamp">The time instant to seek to, in milliseconds.</param>
        /// <param name="objectDescription">The ruleset-specific description of objects to select at the given timestamp.</param>
        public virtual void SelectFromTimestamp(double timestamp, string objectDescription) { }

        #region IPositionSnapProvider

        public abstract SnapResult FindSnappedPositionAndTime(Vector2 screenSpacePosition, SnapType snapType = SnapType.All);

        #endregion
    }
}<|MERGE_RESOLUTION|>--- conflicted
+++ resolved
@@ -145,12 +145,8 @@
                         drawableRulesetWrapper,
                         // layers above playfield
                         drawableRulesetWrapper.CreatePlayfieldAdjustmentContainer()
-<<<<<<< HEAD
-                                              .WithChild(BlueprintContainer = CreateBlueprintContainer()),
+                                              .WithChild(blueprintContainer = CreateBlueprintContainer()),
                         drawableRulesetWrapper.CreatePlayfieldAdjustmentContainer().WithChild(LayerAboveRuleset),
-=======
-                                              .WithChild(blueprintContainer = CreateBlueprintContainer())
->>>>>>> bd8addfb
                     }
                 },
                 new Container
