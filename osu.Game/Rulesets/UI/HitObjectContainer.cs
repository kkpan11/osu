﻿// Copyright (c) ppy Pty Ltd <contact@ppy.sh>. Licensed under the MIT Licence.
// See the LICENCE file in the repository root for full licence text.

using System;
using System.Collections.Generic;
using System.Diagnostics;
using System.Linq;
using osu.Framework.Allocation;
using osu.Framework.Bindables;
using osu.Framework.Extensions.TypeExtensions;
using osu.Framework.Graphics;
using osu.Framework.Graphics.Containers;
using osu.Framework.Graphics.Performance;
using osu.Game.Rulesets.Judgements;
using osu.Game.Rulesets.Objects;
using osu.Game.Rulesets.Objects.Drawables;

namespace osu.Game.Rulesets.UI
{
    public class HitObjectContainer : LifetimeManagementContainer
    {
        /// <summary>
        /// All currently in-use <see cref="DrawableHitObject"/>s.
        /// </summary>
        public IEnumerable<DrawableHitObject> Objects => InternalChildren.Cast<DrawableHitObject>().OrderBy(h => h.HitObject.StartTime);

        /// <summary>
        /// All currently in-use <see cref="DrawableHitObject"/>s that are alive.
        /// </summary>
        /// <remarks>
        /// If this <see cref="HitObjectContainer"/> uses pooled objects, this is equivalent to <see cref="Objects"/>.
        /// </remarks>
        public IEnumerable<DrawableHitObject> AliveObjects => AliveInternalChildren.Cast<DrawableHitObject>().OrderBy(h => h.HitObject.StartTime);

        /// <summary>
        /// Invoked when a <see cref="DrawableHitObject"/> is judged.
        /// </summary>
        public event Action<DrawableHitObject, JudgementResult> NewResult;

        /// <summary>
        /// Invoked when a <see cref="DrawableHitObject"/> judgement is reverted.
        /// </summary>
        public event Action<DrawableHitObject, JudgementResult> RevertResult;

        /// <summary>
        /// Invoked when a <see cref="HitObject"/> becomes used by a <see cref="DrawableHitObject"/>.
        /// </summary>
        /// <remarks>
        /// If this <see cref="HitObjectContainer"/> uses pooled objects, this represents the time when the <see cref="HitObject"/>s become alive.
        /// </remarks>
<<<<<<< HEAD
        public event Action<HitObject> HitObjectUsageBegan;
=======
        internal event Action<HitObject> HitObjectUsageBegan;
>>>>>>> f093acc9

        /// <summary>
        /// Invoked when a <see cref="HitObject"/> becomes unused by a <see cref="DrawableHitObject"/>.
        /// </summary>
        /// <remarks>
        /// If this <see cref="HitObjectContainer"/> uses pooled objects, this represents the time when the <see cref="HitObject"/>s become dead.
        /// </remarks>
<<<<<<< HEAD
        public event Action<HitObject> HitObjectUsageFinished;
=======
        internal event Action<HitObject> HitObjectUsageFinished;
>>>>>>> f093acc9

        /// <summary>
        /// The amount of time prior to the current time within which <see cref="HitObject"/>s should be considered alive.
        /// </summary>
<<<<<<< HEAD
        public double PastLifetimeExtension { get; set; }
=======
        internal double PastLifetimeExtension { get; set; }
>>>>>>> f093acc9

        /// <summary>
        /// The amount of time after the current time within which <see cref="HitObject"/>s should be considered alive.
        /// </summary>
<<<<<<< HEAD
        public double FutureLifetimeExtension { get; set; }
=======
        internal double FutureLifetimeExtension { get; set; }
>>>>>>> f093acc9

        private readonly Dictionary<DrawableHitObject, IBindable> startTimeMap = new Dictionary<DrawableHitObject, IBindable>();
        private readonly Dictionary<HitObjectLifetimeEntry, DrawableHitObject> drawableMap = new Dictionary<HitObjectLifetimeEntry, DrawableHitObject>();
        private readonly LifetimeEntryManager lifetimeManager = new LifetimeEntryManager();

        [Resolved(CanBeNull = true)]
        private DrawableRuleset drawableRuleset { get; set; }

        public HitObjectContainer()
        {
            RelativeSizeAxes = Axes.Both;

            lifetimeManager.EntryBecameAlive += entryBecameAlive;
            lifetimeManager.EntryBecameDead += entryBecameDead;
        }

        protected override void LoadAsyncComplete()
        {
            base.LoadAsyncComplete();

            // Application of hitobjects during load() may have changed their start times, so ensure the correct sorting order.
            SortInternal();
        }

        #region Pooling support

        public void Add(HitObjectLifetimeEntry entry) => lifetimeManager.AddEntry(entry);

        public bool Remove(HitObjectLifetimeEntry entry) => lifetimeManager.RemoveEntry(entry);

        private void entryBecameAlive(LifetimeEntry entry) => addDrawable((HitObjectLifetimeEntry)entry);

        private void entryBecameDead(LifetimeEntry entry) => removeDrawable((HitObjectLifetimeEntry)entry);

        private void addDrawable(HitObjectLifetimeEntry entry)
        {
            Debug.Assert(!drawableMap.ContainsKey(entry));

            var drawable = drawableRuleset.GetPooledDrawableRepresentation(entry.HitObject);
            if (drawable == null)
                throw new InvalidOperationException($"A drawable representation could not be retrieved for hitobject type: {entry.HitObject.GetType().ReadableName()}.");

            drawable.OnNewResult += onNewResult;
            drawable.OnRevertResult += onRevertResult;

            bindStartTime(drawable);
            AddInternal(drawableMap[entry] = drawable, false);

            HitObjectUsageBegan?.Invoke(entry.HitObject);
        }

        private void removeDrawable(HitObjectLifetimeEntry entry)
        {
            Debug.Assert(drawableMap.ContainsKey(entry));

            var drawable = drawableMap[entry];
            drawable.OnNewResult -= onNewResult;
            drawable.OnRevertResult -= onRevertResult;
            drawable.OnKilled();

            drawableMap.Remove(entry);

            unbindStartTime(drawable);
            RemoveInternal(drawable);

            HitObjectUsageFinished?.Invoke(entry.HitObject);
        }

        #endregion

        #region Non-pooling support

        public virtual void Add(DrawableHitObject hitObject)
        {
            bindStartTime(hitObject);

            hitObject.OnNewResult += onNewResult;
            hitObject.OnRevertResult += onRevertResult;

            AddInternal(hitObject);
        }

        public virtual bool Remove(DrawableHitObject hitObject)
        {
            if (!RemoveInternal(hitObject))
                return false;

            hitObject.OnNewResult -= onNewResult;
            hitObject.OnRevertResult -= onRevertResult;

            unbindStartTime(hitObject);

            return true;
        }

        public int IndexOf(DrawableHitObject hitObject) => IndexOfInternal(hitObject);

        protected override void OnChildLifetimeBoundaryCrossed(LifetimeBoundaryCrossedEvent e)
        {
            if (!(e.Child is DrawableHitObject hitObject))
                return;

            if ((e.Kind == LifetimeBoundaryKind.End && e.Direction == LifetimeBoundaryCrossingDirection.Forward)
                || (e.Kind == LifetimeBoundaryKind.Start && e.Direction == LifetimeBoundaryCrossingDirection.Backward))
            {
                hitObject.OnKilled();
            }
        }

        #endregion

        public virtual void Clear(bool disposeChildren = true)
        {
            lifetimeManager.ClearEntries();

            ClearInternal(disposeChildren);
            unbindAllStartTimes();
        }

        protected override bool CheckChildrenLife()
        {
            bool aliveChanged = base.CheckChildrenLife();
            aliveChanged |= lifetimeManager.Update(Time.Current - PastLifetimeExtension, Time.Current + FutureLifetimeExtension);
            return aliveChanged;
        }

        private void onNewResult(DrawableHitObject d, JudgementResult r) => NewResult?.Invoke(d, r);
        private void onRevertResult(DrawableHitObject d, JudgementResult r) => RevertResult?.Invoke(d, r);

        #region Comparator + StartTime tracking

        private void bindStartTime(DrawableHitObject hitObject)
        {
            var bindable = hitObject.StartTimeBindable.GetBoundCopy();

            bindable.BindValueChanged(_ =>
            {
                if (LoadState >= LoadState.Ready)
                    SortInternal();
            });

            startTimeMap[hitObject] = bindable;
        }

        private void unbindStartTime(DrawableHitObject hitObject)
        {
            startTimeMap[hitObject].UnbindAll();
            startTimeMap.Remove(hitObject);
        }

        private void unbindAllStartTimes()
        {
            foreach (var kvp in startTimeMap)
                kvp.Value.UnbindAll();
            startTimeMap.Clear();
        }

        protected override int Compare(Drawable x, Drawable y)
        {
            if (!(x is DrawableHitObject xObj) || !(y is DrawableHitObject yObj))
                return base.Compare(x, y);

            // Put earlier hitobjects towards the end of the list, so they handle input first
            int i = yObj.HitObject.StartTime.CompareTo(xObj.HitObject.StartTime);
            return i == 0 ? CompareReverseChildID(x, y) : i;
        }

        #endregion

        protected override void Dispose(bool isDisposing)
        {
            base.Dispose(isDisposing);
            unbindAllStartTimes();
        }
    }
}<|MERGE_RESOLUTION|>--- conflicted
+++ resolved
@@ -48,11 +48,7 @@
         /// <remarks>
         /// If this <see cref="HitObjectContainer"/> uses pooled objects, this represents the time when the <see cref="HitObject"/>s become alive.
         /// </remarks>
-<<<<<<< HEAD
-        public event Action<HitObject> HitObjectUsageBegan;
-=======
         internal event Action<HitObject> HitObjectUsageBegan;
->>>>>>> f093acc9
 
         /// <summary>
         /// Invoked when a <see cref="HitObject"/> becomes unused by a <see cref="DrawableHitObject"/>.
@@ -60,29 +56,17 @@
         /// <remarks>
         /// If this <see cref="HitObjectContainer"/> uses pooled objects, this represents the time when the <see cref="HitObject"/>s become dead.
         /// </remarks>
-<<<<<<< HEAD
-        public event Action<HitObject> HitObjectUsageFinished;
-=======
         internal event Action<HitObject> HitObjectUsageFinished;
->>>>>>> f093acc9
 
         /// <summary>
         /// The amount of time prior to the current time within which <see cref="HitObject"/>s should be considered alive.
         /// </summary>
-<<<<<<< HEAD
-        public double PastLifetimeExtension { get; set; }
-=======
         internal double PastLifetimeExtension { get; set; }
->>>>>>> f093acc9
 
         /// <summary>
         /// The amount of time after the current time within which <see cref="HitObject"/>s should be considered alive.
         /// </summary>
-<<<<<<< HEAD
-        public double FutureLifetimeExtension { get; set; }
-=======
         internal double FutureLifetimeExtension { get; set; }
->>>>>>> f093acc9
 
         private readonly Dictionary<DrawableHitObject, IBindable> startTimeMap = new Dictionary<DrawableHitObject, IBindable>();
         private readonly Dictionary<HitObjectLifetimeEntry, DrawableHitObject> drawableMap = new Dictionary<HitObjectLifetimeEntry, DrawableHitObject>();
