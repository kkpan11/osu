--- conflicted
+++ resolved
@@ -215,7 +215,6 @@
             return false;
         }
 
-<<<<<<< HEAD
         private ScheduledDelegate scheduledScrollSpeedAdjustment;
 
         public void OnReleased(GlobalAction action)
@@ -225,9 +224,6 @@
         }
 
         private void scheduleScrollSpeedAdjustment(int amount)
-=======
-        public void OnReleased(GlobalAction action)
->>>>>>> 96bd5a4b
         {
             scheduledScrollSpeedAdjustment?.Cancel();
             scheduledScrollSpeedAdjustment = this.BeginKeyRepeat(Scheduler, () => AdjustScrollSpeed(amount));
