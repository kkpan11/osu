﻿// Copyright (c) ppy Pty Ltd <contact@ppy.sh>. Licensed under the MIT Licence.
// See the LICENCE file in the repository root for full licence text.

using System;
using System.Diagnostics;
using osu.Framework.Bindables;
using osu.Framework.Configuration;
using osu.Framework.Configuration.Tracking;
using osu.Framework.Extensions;
using osu.Framework.Extensions.LocalisationExtensions;
using osu.Framework.Localisation;
using osu.Framework.Platform;
using osu.Game.Beatmaps.Drawables.Cards;
using osu.Game.Input;
using osu.Game.Input.Bindings;
using osu.Game.Localisation;
using osu.Game.Overlays;
using osu.Game.Overlays.Mods.Input;
using osu.Game.Rulesets.Scoring;
using osu.Game.Screens.OnlinePlay.Lounge.Components;
using osu.Game.Screens.Select;
using osu.Game.Screens.Select.Filter;
using osu.Game.Skinning;
using osu.Game.Users;

namespace osu.Game.Configuration
{
    public class OsuConfigManager : IniConfigManager<OsuSetting>, IGameplaySettings
    {
        public OsuConfigManager(Storage storage)
            : base(storage)
        {
            Migrate();
        }

        protected override void InitialiseDefaults()
        {
            // UI/selection defaults
            SetDefault(OsuSetting.Ruleset, string.Empty);
            SetDefault(OsuSetting.Skin, SkinInfo.ARGON_SKIN.ToString());

            SetDefault(OsuSetting.BeatmapDetailTab, PlayBeatmapDetailArea.TabType.Local);
            SetDefault(OsuSetting.BeatmapDetailModsFilter, false);

            SetDefault(OsuSetting.ShowConvertedBeatmaps, true);
            SetDefault(OsuSetting.DisplayStarsMinimum, 0.0, 0, 10, 0.1);
            SetDefault(OsuSetting.DisplayStarsMaximum, 10.1, 0, 10.1, 0.1);

            SetDefault(OsuSetting.SongSelectGroupingMode, GroupMode.All);
            SetDefault(OsuSetting.SongSelectSortingMode, SortMode.Title);

            SetDefault(OsuSetting.RandomSelectAlgorithm, RandomSelectAlgorithm.RandomPermutation);
            SetDefault(OsuSetting.ModSelectHotkeyStyle, ModSelectHotkeyStyle.Sequential);
            SetDefault(OsuSetting.ModSelectTextSearchStartsActive, true);

            SetDefault(OsuSetting.ChatDisplayHeight, ChatOverlay.DEFAULT_HEIGHT, 0.2f, 1f);

            SetDefault(OsuSetting.BeatmapListingCardSize, BeatmapCardSize.Normal);

            SetDefault(OsuSetting.ProfileCoverExpanded, true);

            SetDefault(OsuSetting.ToolbarClockDisplayMode, ToolbarClockDisplayMode.Full);

            SetDefault(OsuSetting.SongSelectBackgroundBlur, true);

            // Online settings
            SetDefault(OsuSetting.Username, string.Empty);
            SetDefault(OsuSetting.Token, string.Empty);

            SetDefault(OsuSetting.AutomaticallyDownloadMissingBeatmaps, true);

            SetDefault(OsuSetting.SavePassword, true).ValueChanged += enabled =>
            {
                if (enabled.NewValue)
                    SetValue(OsuSetting.SaveUsername, true);
                else
                    GetBindable<string>(OsuSetting.Token).SetDefault();
            };

            SetDefault(OsuSetting.SaveUsername, true).ValueChanged += enabled =>
            {
                if (!enabled.NewValue)
                {
                    GetBindable<string>(OsuSetting.Username).SetDefault();
                    SetValue(OsuSetting.SavePassword, false);
                }
            };

            SetDefault(OsuSetting.ExternalLinkWarning, true);
            SetDefault(OsuSetting.PreferNoVideo, false);

            SetDefault(OsuSetting.ShowOnlineExplicitContent, false);

            SetDefault(OsuSetting.NotifyOnUsernameMentioned, true);
            SetDefault(OsuSetting.NotifyOnPrivateMessage, true);

            // Audio
            SetDefault(OsuSetting.VolumeInactive, 0.25, 0, 1, 0.01);

            SetDefault(OsuSetting.MenuVoice, true);
            SetDefault(OsuSetting.MenuMusic, true);
            SetDefault(OsuSetting.MenuTips, true);

            SetDefault(OsuSetting.AudioOffset, 0, -500.0, 500.0, 1);

            // Input
            SetDefault(OsuSetting.MenuCursorSize, 1.0f, 0.5f, 2f, 0.01f);
            SetDefault(OsuSetting.GameplayCursorSize, 1.0f, 0.1f, 2f, 0.01f);
            SetDefault(OsuSetting.GameplayCursorDuringTouch, false);
            SetDefault(OsuSetting.AutoCursorSize, false);

            SetDefault(OsuSetting.MouseDisableButtons, false);
            SetDefault(OsuSetting.MouseDisableWheel, false);
            SetDefault(OsuSetting.ConfineMouseMode, OsuConfineMouseMode.DuringGameplay);

            SetDefault(OsuSetting.TouchDisableGameplayTaps, false);

            // Graphics
            SetDefault(OsuSetting.ShowFpsDisplay, false);

            SetDefault(OsuSetting.ShowStoryboard, true);
            SetDefault(OsuSetting.BeatmapSkins, true);
            SetDefault(OsuSetting.BeatmapColours, true);
            SetDefault(OsuSetting.BeatmapHitsounds, true);

            SetDefault(OsuSetting.CursorRotation, true);

            SetDefault(OsuSetting.MenuParallax, true);

            // See https://stackoverflow.com/a/63307411 for default sourcing.
            SetDefault(OsuSetting.Prefer24HourTime, !CultureInfoHelper.SystemCulture.DateTimeFormat.ShortTimePattern.Contains(@"tt"));

            // Gameplay
            SetDefault(OsuSetting.PositionalHitsoundsLevel, 0.2f, 0, 1);
            SetDefault(OsuSetting.DimLevel, 0.7, 0, 1, 0.01);
            SetDefault(OsuSetting.BlurLevel, 0, 0, 1, 0.01);
            SetDefault(OsuSetting.LightenDuringBreaks, true);

            SetDefault(OsuSetting.HitLighting, true);

            SetDefault(OsuSetting.HUDVisibilityMode, HUDVisibilityMode.Always);
            SetDefault(OsuSetting.ShowHealthDisplayWhenCantFail, true);
            SetDefault(OsuSetting.FadePlayfieldWhenHealthLow, true);
            SetDefault(OsuSetting.KeyOverlay, false);
            SetDefault(OsuSetting.ReplaySettingsOverlay, true);
            SetDefault(OsuSetting.ReplayPlaybackControlsExpanded, true);
            SetDefault(OsuSetting.GameplayLeaderboard, true);
            SetDefault(OsuSetting.AlwaysPlayFirstComboBreak, true);

            SetDefault(OsuSetting.FloatingComments, false);

            SetDefault(OsuSetting.ScoreDisplayMode, ScoringMode.Standardised);

            SetDefault(OsuSetting.IncreaseFirstObjectVisibility, true);
            SetDefault(OsuSetting.GameplayDisableWinKey, true);

            // Update
            SetDefault(OsuSetting.ReleaseStream, ReleaseStream.Lazer);

            SetDefault(OsuSetting.Version, string.Empty);

            SetDefault(OsuSetting.ShowFirstRunSetup, true);

            SetDefault(OsuSetting.ScreenshotFormat, ScreenshotFormat.Jpg);
            SetDefault(OsuSetting.ScreenshotCaptureMenuCursor, false);

            SetDefault(OsuSetting.SongSelectRightMouseScroll, false);

            SetDefault(OsuSetting.Scaling, ScalingMode.Off);
            SetDefault(OsuSetting.SafeAreaConsiderations, true);
            SetDefault(OsuSetting.ScalingBackgroundDim, 0.9f, 0.5f, 1f);

            SetDefault(OsuSetting.ScalingSizeX, 0.8f, 0.2f, 1f);
            SetDefault(OsuSetting.ScalingSizeY, 0.8f, 0.2f, 1f);

            SetDefault(OsuSetting.ScalingPositionX, 0.5f, 0f, 1f);
            SetDefault(OsuSetting.ScalingPositionY, 0.5f, 0f, 1f);

            SetDefault(OsuSetting.UIScale, 1f, 0.8f, 1.6f, 0.01f);

            SetDefault(OsuSetting.UIHoldActivationDelay, 200.0, 0.0, 500.0, 50.0);

            SetDefault(OsuSetting.IntroSequence, IntroSequence.Triangles);

            SetDefault(OsuSetting.MenuBackgroundSource, BackgroundSource.Skin);
            SetDefault(OsuSetting.SeasonalBackgroundMode, SeasonalBackgroundMode.Sometimes);

            SetDefault(OsuSetting.DiscordRichPresence, DiscordRichPresenceMode.Full);

            SetDefault(OsuSetting.EditorDim, 0.25f, 0f, 0.75f, 0.25f);
            SetDefault(OsuSetting.EditorWaveformOpacity, 0.25f, 0f, 1f, 0.25f);
            SetDefault(OsuSetting.EditorShowHitMarkers, true);
            SetDefault(OsuSetting.EditorAutoSeekOnPlacement, true);
            SetDefault(OsuSetting.EditorLimitedDistanceSnap, false);
            SetDefault(OsuSetting.EditorShowSpeedChanges, false);

            SetDefault(OsuSetting.HideCountryFlags, false);

            SetDefault(OsuSetting.MultiplayerRoomFilter, RoomPermissionsFilter.All);

            SetDefault(OsuSetting.LastProcessedMetadataId, -1);

            SetDefault(OsuSetting.ComboColourNormalisationAmount, 0.2f, 0f, 1f, 0.01f);
            SetDefault<UserStatus?>(OsuSetting.UserOnlineStatus, null);

            SetDefault(OsuSetting.EditorTimelineShowTimingChanges, true);
            SetDefault(OsuSetting.EditorTimelineShowTicks, true);

            SetDefault(OsuSetting.EditorContractSidebars, false);

            SetDefault(OsuSetting.AlwaysShowHoldForMenuButton, false);
        }

        protected override bool CheckLookupContainsPrivateInformation(OsuSetting lookup)
        {
            switch (lookup)
            {
                case OsuSetting.Token:
                    return true;
            }

            return false;
        }

        public void Migrate()
        {
            // arrives as 2020.123.0
            string rawVersion = Get<string>(OsuSetting.Version);

            if (rawVersion.Length < 6)
                return;

            string[] pieces = rawVersion.Split('.');

            // on a fresh install or when coming from a non-release build, execution will end here.
            // we don't want to run migrations in such cases.
            if (!int.TryParse(pieces[0], out int year)) return;
            if (!int.TryParse(pieces[1], out int monthDay)) return;

            // ReSharper disable once UnusedVariable
            int combined = (year * 10000) + monthDay;

            // migrations can be added here using a condition like:
            // if (combined < 20220103) { performMigration() }
        }

        public override TrackedSettings CreateTrackedSettings()
        {
            // these need to be assigned in normal game startup scenarios.
            Debug.Assert(LookupKeyBindings != null);
            Debug.Assert(LookupSkinName != null);

            return new TrackedSettings
            {
                new TrackedSetting<bool>(OsuSetting.ShowFpsDisplay, state => new SettingDescription(
                    rawValue: state,
                    name: GlobalActionKeyBindingStrings.ToggleFPSCounter,
                    value: state ? CommonStrings.Enabled.ToLower() : CommonStrings.Disabled.ToLower(),
                    shortcut: LookupKeyBindings(GlobalAction.ToggleFPSDisplay))
                ),
                new TrackedSetting<bool>(OsuSetting.MouseDisableButtons, disabledState => new SettingDescription(
                    rawValue: !disabledState,
                    name: GlobalActionKeyBindingStrings.ToggleGameplayMouseButtons,
                    value: disabledState ? CommonStrings.Disabled.ToLower() : CommonStrings.Enabled.ToLower(),
                    shortcut: LookupKeyBindings(GlobalAction.ToggleGameplayMouseButtons))
                ),
                new TrackedSetting<bool>(OsuSetting.GameplayLeaderboard, state => new SettingDescription(
                    rawValue: state,
                    name: GlobalActionKeyBindingStrings.ToggleInGameLeaderboard,
                    value: state ? CommonStrings.Enabled.ToLower() : CommonStrings.Disabled.ToLower(),
                    shortcut: LookupKeyBindings(GlobalAction.ToggleInGameLeaderboard))
                ),
                new TrackedSetting<HUDVisibilityMode>(OsuSetting.HUDVisibilityMode, visibilityMode => new SettingDescription(
                    rawValue: visibilityMode,
                    name: GameplaySettingsStrings.HUDVisibilityMode,
                    value: visibilityMode.GetLocalisableDescription(),
                    shortcut: new TranslatableString(@"_", @"{0}: {1} {2}: {3}",
                        GlobalActionKeyBindingStrings.ToggleInGameInterface,
                        LookupKeyBindings(GlobalAction.ToggleInGameInterface),
                        GlobalActionKeyBindingStrings.HoldForHUD,
                        LookupKeyBindings(GlobalAction.HoldForHUD)))
                ),
                new TrackedSetting<ScalingMode>(OsuSetting.Scaling, scalingMode => new SettingDescription(
                        rawValue: scalingMode,
                        name: GraphicsSettingsStrings.ScreenScaling,
                        value: scalingMode.GetLocalisableDescription()
                    )
                ),
                new TrackedSetting<string>(OsuSetting.Skin, skin =>
                {
                    string skinName = string.Empty;

                    if (Guid.TryParse(skin, out var id))
                        skinName = LookupSkinName(id);

                    return new SettingDescription(
                        rawValue: skinName,
                        name: SkinSettingsStrings.SkinSectionHeader,
                        value: skinName,
                        shortcut: new TranslatableString(@"_", @"{0}: {1}",
                            GlobalActionKeyBindingStrings.RandomSkin,
                            LookupKeyBindings(GlobalAction.RandomSkin))
                    );
                }),
                new TrackedSetting<float>(OsuSetting.UIScale, scale => new SettingDescription(
                        rawValue: scale,
                        name: GraphicsSettingsStrings.UIScaling,
                        value: $"{scale:N2}x"
                        // TODO: implement lookup for framework platform key bindings
                    )
                ),
            };
        }

        public Func<Guid, string> LookupSkinName { private get; set; } = _ => @"unknown";

        public Func<GlobalAction, LocalisableString> LookupKeyBindings { get; set; } = _ => @"unknown";

        IBindable<float> IGameplaySettings.ComboColourNormalisationAmount => GetOriginalBindable<float>(OsuSetting.ComboColourNormalisationAmount);
        IBindable<float> IGameplaySettings.PositionalHitsoundsLevel => GetOriginalBindable<float>(OsuSetting.PositionalHitsoundsLevel);
    }

    // IMPORTANT: These are used in user configuration files.
    // The naming of these keys should not be changed once they are deployed in a release, unless migration logic is also added.
    public enum OsuSetting
    {
        Ruleset,
        Token,
        MenuCursorSize,
        GameplayCursorSize,
        AutoCursorSize,
        GameplayCursorDuringTouch,
        DimLevel,
        BlurLevel,
        EditorDim,
        LightenDuringBreaks,
        ShowStoryboard,
        KeyOverlay,
        GameplayLeaderboard,
        PositionalHitsoundsLevel,
        AlwaysPlayFirstComboBreak,
        FloatingComments,
        HUDVisibilityMode,

        ShowHealthDisplayWhenCantFail,
        FadePlayfieldWhenHealthLow,

        /// <summary>
        /// Disables mouse buttons clicks during gameplay.
        /// </summary>
        MouseDisableButtons,
        MouseDisableWheel,
        ConfineMouseMode,

        /// <summary>
        /// Globally applied audio offset.
        /// This is added to the audio track's current time. Higher values will cause gameplay to occur earlier, relative to the audio track.
        /// </summary>
        AudioOffset,

        VolumeInactive,
        MenuMusic,
        MenuVoice,
        MenuTips,
        CursorRotation,
        MenuParallax,
        Prefer24HourTime,
        BeatmapDetailTab,
        BeatmapDetailModsFilter,
        Username,
        ReleaseStream,
        SavePassword,
        SaveUsername,
        DisplayStarsMinimum,
        DisplayStarsMaximum,
        SongSelectGroupingMode,
        SongSelectSortingMode,
        RandomSelectAlgorithm,
        ModSelectHotkeyStyle,
        ShowFpsDisplay,
        ChatDisplayHeight,
        BeatmapListingCardSize,
        ToolbarClockDisplayMode,
        SongSelectBackgroundBlur,
        Version,
        ShowFirstRunSetup,
        ShowConvertedBeatmaps,
        Skin,
        ScreenshotFormat,
        ScreenshotCaptureMenuCursor,
        SongSelectRightMouseScroll,
        BeatmapSkins,
        BeatmapColours,
        BeatmapHitsounds,
        IncreaseFirstObjectVisibility,
        ScoreDisplayMode,
        ExternalLinkWarning,
        PreferNoVideo,
        Scaling,
        ScalingPositionX,
        ScalingPositionY,
        ScalingSizeX,
        ScalingSizeY,
        ScalingBackgroundDim,
        UIScale,
        IntroSequence,
        NotifyOnUsernameMentioned,
        NotifyOnPrivateMessage,
        UIHoldActivationDelay,
        HitLighting,
        MenuBackgroundSource,
        GameplayDisableWinKey,
        SeasonalBackgroundMode,
        EditorWaveformOpacity,
        EditorShowHitMarkers,
        EditorAutoSeekOnPlacement,
        DiscordRichPresence,

        ShowOnlineExplicitContent,
        LastProcessedMetadataId,
        SafeAreaConsiderations,
        ComboColourNormalisationAmount,
        ProfileCoverExpanded,
        EditorLimitedDistanceSnap,
        ReplaySettingsOverlay,
        ReplayPlaybackControlsExpanded,
        AutomaticallyDownloadMissingBeatmaps,
        EditorShowSpeedChanges,
        TouchDisableGameplayTaps,
        ModSelectTextSearchStartsActive,
        UserOnlineStatus,
        MultiplayerRoomFilter,
        HideCountryFlags,
        EditorTimelineShowTimingChanges,
        EditorTimelineShowTicks,
        AlwaysShowHoldForMenuButton,
<<<<<<< HEAD
=======
        EditorContractSidebars
>>>>>>> 0811de72
    }
}<|MERGE_RESOLUTION|>--- conflicted
+++ resolved
@@ -434,9 +434,6 @@
         EditorTimelineShowTimingChanges,
         EditorTimelineShowTicks,
         AlwaysShowHoldForMenuButton,
-<<<<<<< HEAD
-=======
         EditorContractSidebars
->>>>>>> 0811de72
     }
 }