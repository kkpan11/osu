// Copyright (c) ppy Pty Ltd <contact@ppy.sh>. Licensed under the MIT Licence.
// See the LICENCE file in the repository root for full licence text.

using System;
using System.Collections.Generic;
using System.IO;
using System.Linq;
using System.Reflection;
using System.Threading;
using osu.Framework.Allocation;
using osu.Framework.Audio;
using osu.Framework.Bindables;
using osu.Framework.Development;
using osu.Framework.Extensions;
using osu.Framework.Graphics;
using osu.Framework.Graphics.Containers;
using osu.Framework.Graphics.Performance;
using osu.Framework.Graphics.Textures;
using osu.Framework.Input;
using osu.Framework.Input.Handlers;
using osu.Framework.Input.Handlers.Midi;
using osu.Framework.IO.Stores;
using osu.Framework.Logging;
using osu.Framework.Platform;
using osu.Game.Audio;
using osu.Game.Beatmaps;
using osu.Game.Configuration;
using osu.Game.Database;
using osu.Game.Graphics;
using osu.Game.Graphics.Cursor;
using osu.Game.Input;
using osu.Game.Input.Bindings;
using osu.Game.IO;
using osu.Game.Online;
using osu.Game.Online.API;
using osu.Game.Online.Chat;
using osu.Game.Online.Multiplayer;
using osu.Game.Online.Spectator;
using osu.Game.Overlays;
using osu.Game.Overlays.Settings;
using osu.Game.Overlays.Settings.Sections;
using osu.Game.Resources;
using osu.Game.Rulesets;
using osu.Game.Rulesets.Mods;
using osu.Game.Scoring;
using osu.Game.Skinning;
using osu.Game.Utils;
using RuntimeInfo = osu.Framework.RuntimeInfo;

namespace osu.Game
{
    /// <summary>
    /// The most basic <see cref="Game"/> that can be used to host osu! components and systems.
    /// Unlike <see cref="OsuGame"/>, this class will not load any kind of UI, allowing it to be used
    /// for provide dependencies to test cases without interfering with them.
    /// </summary>
    public partial class OsuGameBase : Framework.Game, ICanAcceptFiles
    {
        public const string CLIENT_STREAM_NAME = @"lazer";

        public const int SAMPLE_CONCURRENCY = 6;

        /// <summary>
        /// Length of debounce (in milliseconds) for commonly occuring sample playbacks that could stack.
        /// </summary>
        public const int SAMPLE_DEBOUNCE_TIME = 20;

        /// <summary>
        /// The maximum volume at which audio tracks should playback. This can be set lower than 1 to create some head-room for sound effects.
        /// </summary>
        private const double global_track_volume_adjust = 0.8;

        public bool UseDevelopmentServer { get; }

        public virtual Version AssemblyVersion => Assembly.GetEntryAssembly()?.GetName().Version ?? new Version();

        /// <summary>
        /// MD5 representation of the game executable.
        /// </summary>
        public string VersionHash { get; private set; }

        public bool IsDeployedBuild => AssemblyVersion.Major > 0;

        public virtual string Version
        {
            get
            {
                if (!IsDeployedBuild)
                    return @"local " + (DebugUtils.IsDebugBuild ? @"debug" : @"release");

                var version = AssemblyVersion;
                return $@"{version.Major}.{version.Minor}.{version.Build}-lazer";
            }
        }

        /// <summary>
        /// The <see cref="Edges"/> that the game should be drawn over at a top level.
        /// Defaults to <see cref="Edges.None"/>.
        /// </summary>
        protected virtual Edges SafeAreaOverrideEdges => Edges.None;

        protected OsuConfigManager LocalConfig { get; private set; }

        protected SessionStatics SessionStatics { get; private set; }

        protected BeatmapManager BeatmapManager { get; private set; }

        protected BeatmapModelDownloader BeatmapDownloader { get; private set; }

        protected ScoreManager ScoreManager { get; private set; }

        protected ScoreModelDownloader ScoreDownloader { get; private set; }

        protected SkinManager SkinManager { get; private set; }

        protected RulesetStore RulesetStore { get; private set; }

        protected RealmKeyBindingStore KeyBindingStore { get; private set; }

        protected MenuCursorContainer MenuCursorContainer { get; private set; }

        protected MusicController MusicController { get; private set; }

        protected IAPIProvider API { get; set; }

        protected Storage Storage { get; set; }

        protected Bindable<WorkingBeatmap> Beatmap { get; private set; } // cached via load() method

        [Cached]
        [Cached(typeof(IBindable<RulesetInfo>))]
        protected readonly Bindable<RulesetInfo> Ruleset = new Bindable<RulesetInfo>();

        /// <summary>
        /// The current mod selection for the local user.
        /// </summary>
        /// <remarks>
        /// If a mod select overlay is present, mod instances set to this value are not guaranteed to remain as the provided instance and will be overwritten by a copy.
        /// In such a case, changes to settings of a mod will *not* propagate after a mod is added to this collection.
        /// As such, all settings should be finalised before adding a mod to this collection.
        /// </remarks>
        [Cached]
        [Cached(typeof(IBindable<IReadOnlyList<Mod>>))]
        protected readonly Bindable<IReadOnlyList<Mod>> SelectedMods = new Bindable<IReadOnlyList<Mod>>(Array.Empty<Mod>());

        /// <summary>
        /// Mods available for the current <see cref="Ruleset"/>.
        /// </summary>
        public readonly Bindable<Dictionary<ModType, IReadOnlyList<Mod>>> AvailableMods = new Bindable<Dictionary<ModType, IReadOnlyList<Mod>>>();

        private BeatmapDifficultyCache difficultyCache;

        private UserLookupCache userCache;
        private BeatmapLookupCache beatmapCache;

        private RulesetConfigCache rulesetConfigCache;

        private SpectatorClient spectatorClient;

        private MultiplayerClient multiplayerClient;

        private RealmAccess realm;

        protected override Container<Drawable> Content => content;

        private Container content;

        private DependencyContainer dependencies;

        private Bindable<bool> fpsDisplayVisible;

        private readonly BindableNumber<double> globalTrackVolumeAdjust = new BindableNumber<double>(global_track_volume_adjust);

        /// <summary>
        /// A legacy EF context factory if migration has not been performed to realm yet.
        /// </summary>
        protected DatabaseContextFactory EFContextFactory { get; private set; }

        public OsuGameBase()
        {
            UseDevelopmentServer = DebugUtils.IsDebugBuild;
            Name = @"osu!";
        }

        [BackgroundDependencyLoader]
        private void load(ReadableKeyCombinationProvider keyCombinationProvider)
        {
            try
            {
                using (var str = File.OpenRead(typeof(OsuGameBase).Assembly.Location))
                    VersionHash = str.ComputeMD5Hash();
            }
            catch
            {
                // special case for android builds, which can't read DLLs from a packed apk.
                // should eventually be handled in a better way.
                VersionHash = $"{Version}-{RuntimeInfo.OS}".ComputeMD5Hash();
            }

            Resources.AddStore(new DllResourceStore(OsuResources.ResourceAssembly));

            if (Storage.Exists(DatabaseContextFactory.DATABASE_NAME))
                dependencies.Cache(EFContextFactory = new DatabaseContextFactory(Storage));

            dependencies.Cache(realm = new RealmAccess(Storage, "client", EFContextFactory));

            dependencies.Cache(RulesetStore = new RulesetStore(realm, Storage));
            dependencies.CacheAs<IRulesetStore>(RulesetStore);

            // Backup is taken here rather than in EFToRealmMigrator to avoid recycling realm contexts
            // after initial usages below. It can be moved once a direction is established for handling re-subscription.
            // See https://github.com/ppy/osu/pull/16547 for more discussion.
            if (EFContextFactory != null)
            {
                const string backup_folder = "backups";

                string migration = $"before_final_migration_{DateTimeOffset.UtcNow.ToUnixTimeSeconds()}";

                EFContextFactory.CreateBackup(Path.Combine(backup_folder, $"client.{migration}.db"));
                realm.CreateBackup(Path.Combine(backup_folder, $"client.{migration}.realm"));

                using (var source = Storage.GetStream("collection.db"))
                {
                    if (source != null)
                    {
                        using (var destination = Storage.GetStream(Path.Combine(backup_folder, $"collection.{migration}.db"), FileAccess.Write, FileMode.CreateNew))
                            source.CopyTo(destination);
                    }
                }
            }

            dependencies.CacheAs(Storage);

            var largeStore = new LargeTextureStore(Host.CreateTextureLoaderStore(new NamespacedResourceStore<byte[]>(Resources, @"Textures")));
            largeStore.AddStore(Host.CreateTextureLoaderStore(new OnlineStore()));
            dependencies.Cache(largeStore);

            dependencies.CacheAs(this);
            dependencies.CacheAs(LocalConfig);

            InitialiseFonts();

            Audio.Samples.PlaybackConcurrency = SAMPLE_CONCURRENCY;

            dependencies.Cache(SkinManager = new SkinManager(Storage, realm, Host, Resources, Audio, Scheduler));
            dependencies.CacheAs<ISkinSource>(SkinManager);

            EndpointConfiguration endpoints = UseDevelopmentServer ? (EndpointConfiguration)new DevelopmentEndpointConfiguration() : new ProductionEndpointConfiguration();

            MessageFormatter.WebsiteRootUrl = endpoints.WebsiteRootUrl;

            dependencies.CacheAs(API ??= new APIAccess(LocalConfig, endpoints, VersionHash));

            dependencies.CacheAs(spectatorClient = new OnlineSpectatorClient(endpoints));
            dependencies.CacheAs(multiplayerClient = new OnlineMultiplayerClient(endpoints));

            var defaultBeatmap = new DummyWorkingBeatmap(Audio, Textures);

            // ordering is important here to ensure foreign keys rules are not broken in ModelStore.Cleanup()
            dependencies.Cache(ScoreManager = new ScoreManager(RulesetStore, () => BeatmapManager, Storage, realm, Scheduler, () => difficultyCache, LocalConfig));
            dependencies.Cache(BeatmapManager = new BeatmapManager(Storage, realm, RulesetStore, API, Audio, Resources, Host, defaultBeatmap, performOnlineLookups: true));

            dependencies.Cache(BeatmapDownloader = new BeatmapModelDownloader(BeatmapManager, API));
            dependencies.Cache(ScoreDownloader = new ScoreModelDownloader(ScoreManager, API));

            dependencies.Cache(difficultyCache = new BeatmapDifficultyCache());
            AddInternal(difficultyCache);

            dependencies.Cache(userCache = new UserLookupCache());
            AddInternal(userCache);

            dependencies.Cache(beatmapCache = new BeatmapLookupCache());
            AddInternal(beatmapCache);

            var scorePerformanceManager = new ScorePerformanceCache();
            dependencies.Cache(scorePerformanceManager);
            AddInternal(scorePerformanceManager);

            dependencies.CacheAs<IRulesetConfigCache>(rulesetConfigCache = new RulesetConfigCache(realm, RulesetStore));

            var powerStatus = CreateBatteryInfo();
            if (powerStatus != null)
                dependencies.CacheAs(powerStatus);

            dependencies.Cache(SessionStatics = new SessionStatics());
            dependencies.Cache(new OsuColour());

            RegisterImportHandler(BeatmapManager);
            RegisterImportHandler(ScoreManager);
            RegisterImportHandler(SkinManager);

            // drop track volume game-wide to leave some head-room for UI effects / samples.
            // this means that for the time being, gameplay sample playback is louder relative to the audio track, compared to stable.
            // we may want to revisit this if users notice or complain about the difference (consider this a bit of a trial).
            Audio.Tracks.AddAdjustment(AdjustableProperty.Volume, globalTrackVolumeAdjust);

            Beatmap = new NonNullableBindable<WorkingBeatmap>(defaultBeatmap);

            dependencies.CacheAs<IBindable<WorkingBeatmap>>(Beatmap);
            dependencies.CacheAs(Beatmap);

            // add api components to hierarchy.
            if (API is APIAccess apiAccess)
                AddInternal(apiAccess);
            AddInternal(spectatorClient);
            AddInternal(multiplayerClient);

            AddInternal(rulesetConfigCache);

            GlobalActionContainer globalBindings;

            base.Content.Add(new SafeAreaContainer
            {
                SafeAreaOverrideEdges = SafeAreaOverrideEdges,
                RelativeSizeAxes = Axes.Both,
                Child = CreateScalingContainer().WithChildren(new Drawable[]
                {
                    (MenuCursorContainer = new MenuCursorContainer
                    {
                        RelativeSizeAxes = Axes.Both
                    }).WithChild(content = new OsuTooltipContainer(MenuCursorContainer.Cursor)
                    {
                        RelativeSizeAxes = Axes.Both
                    }),
                    // to avoid positional input being blocked by children, ensure the GlobalActionContainer is above everything.
                    globalBindings = new GlobalActionContainer(this)
                })
            });

            KeyBindingStore = new RealmKeyBindingStore(realm, keyCombinationProvider);
            KeyBindingStore.Register(globalBindings, RulesetStore.AvailableRulesets);

            dependencies.Cache(globalBindings);

            PreviewTrackManager previewTrackManager;
            dependencies.Cache(previewTrackManager = new PreviewTrackManager(BeatmapManager.BeatmapTrackStore));
            Add(previewTrackManager);

            AddInternal(MusicController = new MusicController());
            dependencies.CacheAs(MusicController);

            Ruleset.BindValueChanged(onRulesetChanged);
            Beatmap.BindValueChanged(onBeatmapChanged);
        }

        protected virtual void InitialiseFonts()
        {
            AddFont(Resources, @"Fonts/osuFont");

            AddFont(Resources, @"Fonts/Torus/Torus-Regular");
            AddFont(Resources, @"Fonts/Torus/Torus-Light");
            AddFont(Resources, @"Fonts/Torus/Torus-SemiBold");
            AddFont(Resources, @"Fonts/Torus/Torus-Bold");

            AddFont(Resources, @"Fonts/Torus-Alternate/Torus-Alternate-Regular");
            AddFont(Resources, @"Fonts/Torus-Alternate/Torus-Alternate-Light");
            AddFont(Resources, @"Fonts/Torus-Alternate/Torus-Alternate-SemiBold");
            AddFont(Resources, @"Fonts/Torus-Alternate/Torus-Alternate-Bold");

            AddFont(Resources, @"Fonts/Inter/Inter-Regular");
            AddFont(Resources, @"Fonts/Inter/Inter-RegularItalic");
            AddFont(Resources, @"Fonts/Inter/Inter-Light");
            AddFont(Resources, @"Fonts/Inter/Inter-LightItalic");
            AddFont(Resources, @"Fonts/Inter/Inter-SemiBold");
            AddFont(Resources, @"Fonts/Inter/Inter-SemiBoldItalic");
            AddFont(Resources, @"Fonts/Inter/Inter-Bold");
            AddFont(Resources, @"Fonts/Inter/Inter-BoldItalic");

            AddFont(Resources, @"Fonts/Noto/Noto-Basic");
            AddFont(Resources, @"Fonts/Noto/Noto-Hangul");
            AddFont(Resources, @"Fonts/Noto/Noto-CJK-Basic");
            AddFont(Resources, @"Fonts/Noto/Noto-CJK-Compatibility");
            AddFont(Resources, @"Fonts/Noto/Noto-Thai");

            AddFont(Resources, @"Fonts/Venera/Venera-Light");
            AddFont(Resources, @"Fonts/Venera/Venera-Bold");
            AddFont(Resources, @"Fonts/Venera/Venera-Black");
        }

        protected override void LoadComplete()
        {
            base.LoadComplete();

            // TODO: This is temporary until we reimplement the local FPS display.
            // It's just to allow end-users to access the framework FPS display without knowing the shortcut key.
            fpsDisplayVisible = LocalConfig.GetBindable<bool>(OsuSetting.ShowFpsDisplay);
            fpsDisplayVisible.ValueChanged += visible => { FrameStatistics.Value = visible.NewValue ? FrameStatisticsMode.Minimal : FrameStatisticsMode.None; };
            fpsDisplayVisible.TriggerChange();

            FrameStatistics.ValueChanged += e => fpsDisplayVisible.Value = e.NewValue != FrameStatisticsMode.None;
        }

        protected override IReadOnlyDependencyContainer CreateChildDependencies(IReadOnlyDependencyContainer parent) =>
            dependencies = new DependencyContainer(base.CreateChildDependencies(parent));

        public override void SetHost(GameHost host)
        {
            base.SetHost(host);

            // may be non-null for certain tests
            Storage ??= host.Storage;

            LocalConfig ??= UseDevelopmentServer
                ? new DevelopmentOsuConfigManager(Storage)
                : new OsuConfigManager(Storage);
        }

        /// <summary>
        /// Use to programatically exit the game as if the user was triggering via alt-f4.
        /// Will keep persisting until an exit occurs (exit may be blocked multiple times).
        /// </summary>
        public void GracefullyExit()
        {
            if (!OnExiting())
                Exit();
            else
                Scheduler.AddDelayed(GracefullyExit, 2000);
        }

        public bool Migrate(string path)
        {
            Logger.Log($@"Migrating osu! data from ""{Storage.GetFullPath(string.Empty)}"" to ""{path}""...");

            IDisposable realmBlocker = null;

            try
            {
                ManualResetEventSlim readyToRun = new ManualResetEventSlim();

                Scheduler.Add(() =>
                {
                    realmBlocker = realm.BlockAllOperations();

                    readyToRun.Set();
                }, false);

                readyToRun.Wait();

                bool? cleanupSucceded = (Storage as OsuStorage)?.Migrate(Host.GetStorage(path));

                Logger.Log(@"Migration complete!");
                return cleanupSucceded != false;
            }
            finally
            {
                realmBlocker?.Dispose();
            }
        }

        protected override UserInputManager CreateUserInputManager() => new OsuUserInputManager();

        protected virtual BatteryInfo CreateBatteryInfo() => null;

        protected virtual Container CreateScalingContainer() => new DrawSizePreservingFillContainer();

        protected override Storage CreateStorage(GameHost host, Storage defaultStorage) => new OsuStorage(host, defaultStorage);

<<<<<<< HEAD
        /// <summary>
        /// Creates an input settings subsection for an <see cref="InputHandler"/>.
        /// </summary>
        /// <remarks>Should be overriden per-platform to provide settings for platform-specific handlers.</remarks>
        public virtual SettingsSubsection CreateSettingsSubsectionFor(InputHandler handler)
        {
            switch (handler)
            {
                case MidiHandler _:
                    return new InputSection.HandlerSection(handler);

                // return null for handlers that shouldn't have settings.
                default:
                    return null;
            }
=======
        private void onBeatmapChanged(ValueChangedEvent<WorkingBeatmap> valueChangedEvent)
        {
            if (IsLoaded && !ThreadSafety.IsUpdateThread)
                throw new InvalidOperationException("Global beatmap bindable must be changed from update thread.");
>>>>>>> 15446084
        }

        private void onRulesetChanged(ValueChangedEvent<RulesetInfo> r)
        {
            if (IsLoaded && !ThreadSafety.IsUpdateThread)
                throw new InvalidOperationException("Global ruleset bindable must be changed from update thread.");

            Ruleset instance = null;

            try
            {
                if (r.NewValue?.Available == true)
                {
                    instance = r.NewValue.CreateInstance();
                }
            }
            catch (Exception e)
            {
                Logger.Error(e, "Ruleset load failed and has been rolled back");
            }

            if (instance == null)
            {
                // reject the change if the ruleset is not available.
                Ruleset.Value = r.OldValue?.Available == true ? r.OldValue : RulesetStore.AvailableRulesets.First();
                return;
            }

            var dict = new Dictionary<ModType, IReadOnlyList<Mod>>();

            foreach (ModType type in Enum.GetValues(typeof(ModType)))
            {
                dict[type] = instance.GetModsFor(type).ToList();
            }

            if (!SelectedMods.Disabled)
                SelectedMods.Value = Array.Empty<Mod>();

            AvailableMods.Value = dict;
        }

        protected override void Dispose(bool isDisposing)
        {
            base.Dispose(isDisposing);

            RulesetStore?.Dispose();
            BeatmapManager?.Dispose();
            LocalConfig?.Dispose();

            realm?.Dispose();
        }
    }
}<|MERGE_RESOLUTION|>--- conflicted
+++ resolved
@@ -455,7 +455,6 @@
 
         protected override Storage CreateStorage(GameHost host, Storage defaultStorage) => new OsuStorage(host, defaultStorage);
 
-<<<<<<< HEAD
         /// <summary>
         /// Creates an input settings subsection for an <see cref="InputHandler"/>.
         /// </summary>
@@ -471,12 +470,12 @@
                 default:
                     return null;
             }
-=======
+        }
+
         private void onBeatmapChanged(ValueChangedEvent<WorkingBeatmap> valueChangedEvent)
         {
             if (IsLoaded && !ThreadSafety.IsUpdateThread)
                 throw new InvalidOperationException("Global beatmap bindable must be changed from update thread.");
->>>>>>> 15446084
         }
 
         private void onRulesetChanged(ValueChangedEvent<RulesetInfo> r)
