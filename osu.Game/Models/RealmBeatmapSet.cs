﻿// Copyright (c) ppy Pty Ltd <contact@ppy.sh>. Licensed under the MIT Licence.
// See the LICENCE file in the repository root for full licence text.

using System;
using System.Collections.Generic;
using System.Linq;
using osu.Framework.Testing;
using osu.Game.Beatmaps;
using osu.Game.Database;
using osu.Game.Extensions;
using Realms;

#nullable enable

namespace osu.Game.Models
{
    [ExcludeFromDynamicCompile]
    [MapTo("BeatmapSet")]
    public class RealmBeatmapSet : RealmObject, IHasGuidPrimaryKey, IHasRealmFiles, ISoftDelete, IEquatable<RealmBeatmapSet>, IBeatmapSetInfo
    {
        [PrimaryKey]
        public Guid ID { get; set; } = Guid.NewGuid();

        [Indexed]
        public int OnlineID { get; set; } = -1;

        public DateTimeOffset DateAdded { get; set; }

        public IBeatmapMetadataInfo? Metadata => Beatmaps.FirstOrDefault()?.Metadata;

        public IList<RealmBeatmap> Beatmaps { get; } = null!;

        public IList<RealmNamedFileUsage> Files { get; } = null!;

        public bool DeletePending { get; set; }

        public string Hash { get; set; } = string.Empty;

        /// <summary>
        /// Whether deleting this beatmap set should be prohibited (due to it being a system requirement to be present).
        /// </summary>
        public bool Protected { get; set; }

        public double MaxStarDifficulty => Beatmaps.Max(b => b.StarRating);

        public double MaxLength => Beatmaps.Max(b => b.Length);

        public double MaxBPM => Beatmaps.Max(b => b.BPM);

        /// <summary>
        /// Returns the storage path for the file in this beatmapset with the given filename, if any exists, otherwise null.
        /// The path returned is relative to the user file storage.
        /// </summary>
        /// <param name="filename">The name of the file to get the storage path of.</param>
        public string? GetPathForFile(string filename) => Files.SingleOrDefault(f => string.Equals(f.Filename, filename, StringComparison.OrdinalIgnoreCase))?.File.StoragePath;

        public bool Equals(RealmBeatmapSet? other)
        {
            if (ReferenceEquals(this, other)) return true;
            if (other == null) return false;
<<<<<<< HEAD

            return ID == other.ID;
        }
=======

            return ID == other.ID;
        }

        public override string ToString() => Metadata?.GetDisplayString() ?? base.ToString();

        public bool Equals(IBeatmapSetInfo? other) => other is RealmBeatmapSet b && Equals(b);
>>>>>>> 9a88339f

        public override string ToString() => Metadata?.GetDisplayString() ?? base.ToString();

        IEnumerable<IBeatmapInfo> IBeatmapSetInfo.Beatmaps => Beatmaps;

        IEnumerable<INamedFileUsage> IBeatmapSetInfo.Files => Files;
    }
}<|MERGE_RESOLUTION|>--- conflicted
+++ resolved
@@ -58,11 +58,6 @@
         {
             if (ReferenceEquals(this, other)) return true;
             if (other == null) return false;
-<<<<<<< HEAD
-
-            return ID == other.ID;
-        }
-=======
 
             return ID == other.ID;
         }
@@ -70,9 +65,6 @@
         public override string ToString() => Metadata?.GetDisplayString() ?? base.ToString();
 
         public bool Equals(IBeatmapSetInfo? other) => other is RealmBeatmapSet b && Equals(b);
->>>>>>> 9a88339f
-
-        public override string ToString() => Metadata?.GetDisplayString() ?? base.ToString();
 
         IEnumerable<IBeatmapInfo> IBeatmapSetInfo.Beatmaps => Beatmaps;
 
