﻿// Copyright (c) ppy Pty Ltd <contact@ppy.sh>. Licensed under the MIT Licence.
// See the LICENCE file in the repository root for full licence text.

using osu.Framework.Localisation;

namespace osu.Game.Localisation
{
    public static class CommonStrings
    {
        private const string prefix = @"osu.Game.Resources.Localisation.Common";

        /// <summary>
        /// "Back"
        /// </summary>
        public static LocalisableString Back => new TranslatableString(getKey(@"back"), @"Back");

        /// <summary>
        /// "Next"
        /// </summary>
        public static LocalisableString Next => new TranslatableString(getKey(@"next"), @"Next");

        /// <summary>
        /// "Finish"
        /// </summary>
        public static LocalisableString Finish => new TranslatableString(getKey(@"finish"), @"Finish");

        /// <summary>
        /// "Enabled"
        /// </summary>
        public static LocalisableString Enabled => new TranslatableString(getKey(@"enabled"), @"Enabled");

        /// <summary>
        /// "Disabled"
        /// </summary>
        public static LocalisableString Disabled => new TranslatableString(getKey(@"disabled"), @"Disabled");

        /// <summary>
        /// "Default"
        /// </summary>
        public static LocalisableString Default => new TranslatableString(getKey(@"default"), @"Default");

        /// <summary>
        /// "Width"
        /// </summary>
        public static LocalisableString Width => new TranslatableString(getKey(@"width"), @"Width");

        /// <summary>
        /// "Height"
        /// </summary>
        public static LocalisableString Height => new TranslatableString(getKey(@"height"), @"Height");

        /// <summary>
        /// "Downloading..."
        /// </summary>
        public static LocalisableString Downloading => new TranslatableString(getKey(@"downloading"), @"Downloading...");

        /// <summary>
        /// "Importing..."
        /// </summary>
        public static LocalisableString Importing => new TranslatableString(getKey(@"importing"), @"Importing...");

        /// <summary>
        /// "Deselect All"
        /// </summary>
        public static LocalisableString DeselectAll => new TranslatableString(getKey(@"deselect_all"), @"Deselect All");

        /// <summary>
        /// "Select All"
        /// </summary>
        public static LocalisableString SelectAll => new TranslatableString(getKey(@"select_all"), @"Select All");

        /// <summary>
        /// "Beatmaps"
        /// </summary>
        public static LocalisableString Beatmaps => new TranslatableString(getKey(@"beatmaps"), @"Beatmaps");

        /// <summary>
        /// "Scores"
        /// </summary>
        public static LocalisableString Scores => new TranslatableString(getKey(@"scores"), @"Scores");

        /// <summary>
        /// "Skins"
        /// </summary>
        public static LocalisableString Skins => new TranslatableString(getKey(@"skins"), @"Skins");

        /// <summary>
        /// "Collections"
        /// </summary>
        public static LocalisableString Collections => new TranslatableString(getKey(@"collections"), @"Collections");

        /// <summary>
        /// "Mod presets"
        /// </summary>
        public static LocalisableString ModPresets => new TranslatableString(getKey(@"mod_presets"), @"Mod presets");

        /// <summary>
        /// "Name"
        /// </summary>
        public static LocalisableString Name => new TranslatableString(getKey(@"name"), @"Name");

        /// <summary>
        /// "Description"
        /// </summary>
        public static LocalisableString Description => new TranslatableString(getKey(@"description"), @"Description");

        /// <summary>
        /// "File"
        /// </summary>
        public static LocalisableString MenuBarFile => new TranslatableString(getKey(@"menu_bar_file"), @"File");

        /// <summary>
        /// "Edit"
        /// </summary>
        public static LocalisableString MenuBarEdit => new TranslatableString(getKey(@"menu_bar_edit"), @"Edit");

        /// <summary>
        /// "View"
        /// </summary>
        public static LocalisableString MenuBarView => new TranslatableString(getKey(@"menu_bar_view"), @"View");

        /// <summary>
        /// "Undo"
        /// </summary>
        public static LocalisableString Undo => new TranslatableString(getKey(@"undo"), @"Undo");

        /// <summary>
        /// "Redo"
        /// </summary>
        public static LocalisableString Redo => new TranslatableString(getKey(@"redo"), @"Redo");

        /// <summary>
        /// "Cut"
        /// </summary>
        public static LocalisableString Cut => new TranslatableString(getKey(@"cut"), @"Cut");

        /// <summary>
        /// "Copy"
        /// </summary>
        public static LocalisableString Copy => new TranslatableString(getKey(@"copy"), @"Copy");

        /// <summary>
        /// "Paste"
        /// </summary>
        public static LocalisableString Paste => new TranslatableString(getKey(@"paste"), @"Paste");

        /// <summary>
        /// "Clone"
        /// </summary>
        public static LocalisableString Clone => new TranslatableString(getKey(@"clone"), @"Clone");

        /// <summary>
        /// "Exit"
        /// </summary>
        public static LocalisableString Exit => new TranslatableString(getKey(@"exit"), @"Exit");

        /// <summary>
<<<<<<< HEAD
        /// "caps lock is active"
        /// </summary>
        public static LocalisableString CapsLockIsActive => new TranslatableString(getKey(@"caps_lock_is_active"), @"caps lock is active");
=======
        /// "Revert to default"
        /// </summary>
        public static LocalisableString RevertToDefault => new TranslatableString(getKey(@"revert_to_default"), @"Revert to default");
>>>>>>> 3f2077a5

        private static string getKey(string key) => $@"{prefix}:{key}";
    }
}<|MERGE_RESOLUTION|>--- conflicted
+++ resolved
@@ -155,15 +155,14 @@
         public static LocalisableString Exit => new TranslatableString(getKey(@"exit"), @"Exit");
 
         /// <summary>
-<<<<<<< HEAD
         /// "caps lock is active"
         /// </summary>
         public static LocalisableString CapsLockIsActive => new TranslatableString(getKey(@"caps_lock_is_active"), @"caps lock is active");
-=======
+
+        /// <summary>
         /// "Revert to default"
         /// </summary>
         public static LocalisableString RevertToDefault => new TranslatableString(getKey(@"revert_to_default"), @"Revert to default");
->>>>>>> 3f2077a5
 
         private static string getKey(string key) => $@"{prefix}:{key}";
     }
