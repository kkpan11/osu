--- conflicted
+++ resolved
@@ -240,11 +240,6 @@
         public static LocalisableString EditorFlipVertically => new TranslatableString(getKey(@"editor_flip_vertically"), @"Flip selection vertically");
 
         /// <summary>
-<<<<<<< HEAD
-        /// "Distance grid spacing (hold)"
-        /// </summary>
-        public static LocalisableString EditorDistanceSpacing => new TranslatableString(getKey(@"editor_distance_spacing"), @"Distance grid spacing (hold)");
-=======
         /// "Increase distance spacing"
         /// </summary>
         public static LocalisableString EditorIncreaseDistanceSpacing => new TranslatableString(getKey(@"editor_increase_distance_spacing"), @"Increase distance spacing");
@@ -253,7 +248,6 @@
         /// "Decrease distance spacing"
         /// </summary>
         public static LocalisableString EditorDecreaseDistanceSpacing => new TranslatableString(getKey(@"editor_decrease_distance_spacing"), @"Decrease distance spacing");
->>>>>>> f64a6305
 
         /// <summary>
         /// "Toggle skin editor"
