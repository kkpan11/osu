<Project>
  <PropertyGroup>
    <LangVersion>8.0</LangVersion>
    <OutputPath>bin\$(Configuration)</OutputPath>
    <WarningLevel>4</WarningLevel>
    <SchemaVersion>2.0</SchemaVersion>
    <BundleAssemblies>false</BundleAssemblies>
    <AotAssemblies>false</AotAssemblies>
    <OutputType>Library</OutputType>
    <FileAlignment>512</FileAlignment>
    <GenerateSerializationAssemblies>Off</GenerateSerializationAssemblies>
    <AndroidApplication>True</AndroidApplication>
    <AndroidHttpClientHandlerType>Xamarin.Android.Net.AndroidClientHandler</AndroidHttpClientHandlerType>
    <TargetFrameworkVersion>v10.0</TargetFrameworkVersion>
    <AndroidUseLatestPlatformSdk>false</AndroidUseLatestPlatformSdk>
    <AllowUnsafeBlocks>true</AllowUnsafeBlocks>
    <AndroidSupportedAbis>armeabi-v7a;x86;arm64-v8a</AndroidSupportedAbis>
    <AndroidEnableSGenConcurrent>true</AndroidEnableSGenConcurrent>
    <MandroidI18n>cjk,mideast,other,rare,west</MandroidI18n>
    <AndroidLinkMode>SdkOnly</AndroidLinkMode>
    <ErrorReport>prompt</ErrorReport>
  </PropertyGroup>
  <PropertyGroup Condition="'$(Configuration)' == 'Debug'">
    <DebugSymbols>True</DebugSymbols>
    <DebugType>portable</DebugType>
    <Optimize>False</Optimize>
    <DefineConstants>DEBUG;TRACE</DefineConstants>
    <AndroidManagedSymbols>false</AndroidManagedSymbols>
    <AndroidUseSharedRuntime>true</AndroidUseSharedRuntime>
    <EmbedAssembliesIntoApk>false</EmbedAssembliesIntoApk>
  </PropertyGroup>
  <PropertyGroup Condition="'$(Configuration)' == 'Release'">
    <DebugSymbols>false</DebugSymbols>
    <DebugType>None</DebugType>
    <Optimize>True</Optimize>
    <AndroidManagedSymbols>false</AndroidManagedSymbols>
    <AndroidUseSharedRuntime>False</AndroidUseSharedRuntime>
    <EmbedAssembliesIntoApk>true</EmbedAssembliesIntoApk>
  </PropertyGroup>
  <ItemGroup>
    <None Include="$(MSBuildThisFileDirectory)\osu.licenseheader">
      <Link>osu.licenseheader</Link>
    </None>
  </ItemGroup>
  <ItemGroup>
    <Reference Include="System" />
    <Reference Include="System.Net.Http" />
    <Reference Include="System.Xml" />
    <Reference Include="System.Core" />
    <Reference Include="Mono.Android" />
    <Reference Include="Java.Interop" />
  </ItemGroup>
  <ItemGroup>
<<<<<<< HEAD
    <PackageReference Include="ppy.osu.Game.Resources" Version="2020.1030.0" />
    <PackageReference Include="ppy.osu.Framework.Android" Version="2020.1019.0" />
=======
    <PackageReference Include="ppy.osu.Game.Resources" Version="2020.1016.0" />
    <PackageReference Include="ppy.osu.Framework.Android" Version="2020.1029.1" />
>>>>>>> ea007af5
  </ItemGroup>
</Project><|MERGE_RESOLUTION|>--- conflicted
+++ resolved
@@ -51,12 +51,7 @@
     <Reference Include="Java.Interop" />
   </ItemGroup>
   <ItemGroup>
-<<<<<<< HEAD
     <PackageReference Include="ppy.osu.Game.Resources" Version="2020.1030.0" />
-    <PackageReference Include="ppy.osu.Framework.Android" Version="2020.1019.0" />
-=======
-    <PackageReference Include="ppy.osu.Game.Resources" Version="2020.1016.0" />
     <PackageReference Include="ppy.osu.Framework.Android" Version="2020.1029.1" />
->>>>>>> ea007af5
   </ItemGroup>
 </Project>