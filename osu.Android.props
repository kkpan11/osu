<Project>
  <PropertyGroup>
    <OutputPath>bin\$(Configuration)</OutputPath>
    <WarningLevel>4</WarningLevel>
    <SchemaVersion>2.0</SchemaVersion>
    <BundleAssemblies>false</BundleAssemblies>
    <AotAssemblies>false</AotAssemblies>
    <LangVersion>default</LangVersion>
    <OutputType>Library</OutputType>
    <FileAlignment>512</FileAlignment>
    <GenerateSerializationAssemblies>Off</GenerateSerializationAssemblies>
    <AndroidApplication>True</AndroidApplication>
    <AndroidHttpClientHandlerType>Xamarin.Android.Net.AndroidClientHandler</AndroidHttpClientHandlerType>
    <TargetFrameworkVersion>v9.0</TargetFrameworkVersion>
    <AndroidUseLatestPlatformSdk>false</AndroidUseLatestPlatformSdk>
  </PropertyGroup>
  <PropertyGroup Condition=" '$(Configuration)|$(Platform)' == 'Debug|AnyCPU' ">
    <DebugSymbols>True</DebugSymbols>
    <DebugType>portable</DebugType>
    <Optimize>False</Optimize>
    <DefineConstants>DEBUG;TRACE</DefineConstants>
    <ErrorReport>prompt</ErrorReport>
    <EnableLLVM>false</EnableLLVM>
    <AndroidManagedSymbols>false</AndroidManagedSymbols>
    <AndroidLinkMode>SdkOnly</AndroidLinkMode>
    <AndroidUseSharedRuntime>true</AndroidUseSharedRuntime>
    <EmbedAssembliesIntoApk>false</EmbedAssembliesIntoApk>
    <MandroidI18n>cjk,mideast,other,rare,west</MandroidI18n>
    <AndroidEnableSGenConcurrent>true</AndroidEnableSGenConcurrent>
    <AndroidSupportedAbis>armeabi-v7a;x86;arm64-v8a</AndroidSupportedAbis>
    <AllowUnsafeBlocks>true</AllowUnsafeBlocks>
  </PropertyGroup>
  <PropertyGroup Condition=" '$(Configuration)|$(Platform)' == 'Release|AnyCPU' ">
    <DebugSymbols>false</DebugSymbols>
    <DebugType>None</DebugType>
    <Optimize>True</Optimize>
    <ErrorReport>prompt</ErrorReport>
	<EnableLLVM>true</EnableLLVM>
    <AndroidManagedSymbols>false</AndroidManagedSymbols>
    <AndroidLinkMode>SdkOnly</AndroidLinkMode>
    <AndroidUseSharedRuntime>False</AndroidUseSharedRuntime>
    <EmbedAssembliesIntoApk>true</EmbedAssembliesIntoApk>
    <MandroidI18n>cjk,mideast,other,rare,west</MandroidI18n>
    <AndroidEnableSGenConcurrent>true</AndroidEnableSGenConcurrent>
    <AndroidSupportedAbis>armeabi-v7a;x86;arm64-v8a</AndroidSupportedAbis>
    <AllowUnsafeBlocks>true</AllowUnsafeBlocks>
  </PropertyGroup>
  <ItemGroup>
    <None Include="$(MSBuildThisFileDirectory)\osu.licenseheader">
      <Link>osu.licenseheader</Link>
    </None>
    <AndroidNativeLibrary Include="$(OutputPath)\**\*.so" />
  </ItemGroup>
  <ItemGroup>
    <Reference Include="System" />
    <Reference Include="System.Net.Http" />
    <Reference Include="System.Xml" />
    <Reference Include="System.Core" />
    <Reference Include="Mono.Android" />
    <Reference Include="Java.Interop" />
  </ItemGroup>
  <ItemGroup>
<<<<<<< HEAD
    <PackageReference Include="ppy.osu.Game.Resources" Version="2019.823.0" />
    <PackageReference Include="ppy.osu.Framework.Android" Version="2019.821.0" />
=======
    <PackageReference Include="ppy.osu.Game.Resources" Version="2019.809.0" />
    <PackageReference Include="ppy.osu.Framework.Android" Version="2019.823.0" />
>>>>>>> ae6ea841
  </ItemGroup>
</Project><|MERGE_RESOLUTION|>--- conflicted
+++ resolved
@@ -60,12 +60,7 @@
     <Reference Include="Java.Interop" />
   </ItemGroup>
   <ItemGroup>
-<<<<<<< HEAD
     <PackageReference Include="ppy.osu.Game.Resources" Version="2019.823.0" />
-    <PackageReference Include="ppy.osu.Framework.Android" Version="2019.821.0" />
-=======
-    <PackageReference Include="ppy.osu.Game.Resources" Version="2019.809.0" />
     <PackageReference Include="ppy.osu.Framework.Android" Version="2019.823.0" />
->>>>>>> ae6ea841
   </ItemGroup>
 </Project>