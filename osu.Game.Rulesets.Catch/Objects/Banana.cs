﻿// Copyright (c) ppy Pty Ltd <contact@ppy.sh>. Licensed under the MIT Licence.
// See the LICENCE file in the repository root for full licence text.

using System;
using System.Collections.Generic;
using osu.Framework.Utils;
using osu.Game.Audio;
using osu.Game.Rulesets.Catch.Judgements;
using osu.Game.Rulesets.Judgements;
using osu.Game.Rulesets.Objects.Types;
using osuTK.Graphics;

namespace osu.Game.Rulesets.Catch.Objects
{
    public class Banana : Fruit, IHasComboInformation
    {
        /// <summary>
        /// Index of banana in current shower.
        /// </summary>
        public int BananaIndex;

        public override Judgement CreateJudgement() => new CatchBananaJudgement();

        private static readonly List<HitSampleInfo> samples = new List<HitSampleInfo> { new BananaHitSampleInfo() };

        public Banana()
        {
            Samples = samples;
        }

<<<<<<< HEAD
        private class BananaHitSampleInfo : HitSampleInfo, IEquatable<BananaHitSampleInfo>
=======
        private Color4? colour;

        Color4 IHasComboInformation.GetComboColour(IReadOnlyList<Color4> comboColours)
        {
            // override any external colour changes with banananana
            return colour ??= getBananaColour();
        }

        private Color4 getBananaColour()
        {
            switch (RNG.Next(0, 3))
            {
                default:
                    return new Color4(255, 240, 0, 255);

                case 1:
                    return new Color4(255, 192, 0, 255);

                case 2:
                    return new Color4(214, 221, 28, 255);
            }
        }

        private class BananaHitSampleInfo : HitSampleInfo
>>>>>>> 3ddba8e5
        {
            private static readonly string[] lookup_names = { "metronomelow", "catch-banana" };

            public override IEnumerable<string> LookupNames => lookup_names;

            public bool Equals(BananaHitSampleInfo other) => true;

            public override bool Equals(object obj) => obj is BananaHitSampleInfo other && Equals(other);

            public override int GetHashCode() => lookup_names.GetHashCode();
        }
    }
}<|MERGE_RESOLUTION|>--- conflicted
+++ resolved
@@ -28,9 +28,6 @@
             Samples = samples;
         }
 
-<<<<<<< HEAD
-        private class BananaHitSampleInfo : HitSampleInfo, IEquatable<BananaHitSampleInfo>
-=======
         private Color4? colour;
 
         Color4 IHasComboInformation.GetComboColour(IReadOnlyList<Color4> comboColours)
@@ -54,8 +51,7 @@
             }
         }
 
-        private class BananaHitSampleInfo : HitSampleInfo
->>>>>>> 3ddba8e5
+        private class BananaHitSampleInfo : HitSampleInfo, IEquatable<BananaHitSampleInfo>
         {
             private static readonly string[] lookup_names = { "metronomelow", "catch-banana" };
 
