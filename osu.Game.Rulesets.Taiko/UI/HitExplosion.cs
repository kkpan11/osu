--- conflicted
+++ resolved
@@ -58,15 +58,8 @@
                 case HitResult.Miss:
                     return TaikoSkinComponents.TaikoExplosionMiss;
 
-<<<<<<< HEAD
                 case HitResult.Ok:
-                    return useStrongExplosion(judgedObject)
-                        ? TaikoSkinComponents.TaikoExplosionOkStrong
-                        : TaikoSkinComponents.TaikoExplosionOk;
-=======
-                case HitResult.Good:
-                    return TaikoSkinComponents.TaikoExplosionGood;
->>>>>>> 8654b0b0
+                    return TaikoSkinComponents.TaikoExplosionOk;
 
                 case HitResult.Great:
                     return TaikoSkinComponents.TaikoExplosionGreat;
