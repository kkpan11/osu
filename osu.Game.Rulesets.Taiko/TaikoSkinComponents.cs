--- conflicted
+++ resolved
@@ -6,15 +6,11 @@
     public enum TaikoSkinComponents
     {
         InputDrum,
-<<<<<<< HEAD
-        TaikoDon
-=======
-        CentreHit,
         RimHit,
         DrumRollBody,
         DrumRollTick,
         Swell,
-        HitTarget
->>>>>>> e91018bc
+        HitTarget,
+        TaikoDon
     }
 }