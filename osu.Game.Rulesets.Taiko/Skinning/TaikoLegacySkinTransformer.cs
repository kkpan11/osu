// Copyright (c) ppy Pty Ltd <contact@ppy.sh>. Licensed under the MIT Licence.
// See the LICENCE file in the repository root for full licence text.

using System.Collections.Generic;
using osu.Framework.Audio.Sample;
using osu.Framework.Bindables;
using osu.Framework.Graphics;
using osu.Framework.Graphics.Textures;
using osu.Game.Audio;
using osu.Game.Rulesets.Taiko.UI;
using osu.Game.Skinning;

namespace osu.Game.Rulesets.Taiko.Skinning
{
    public class TaikoLegacySkinTransformer : ISkin
    {
        private readonly ISkinSource source;

        public TaikoLegacySkinTransformer(ISkinSource source)
        {
            this.source = source;
        }

        public Drawable GetDrawableComponent(ISkinComponent component)
        {
            if (!(component is TaikoSkinComponent taikoComponent))
                return null;

            switch (taikoComponent.Component)
            {
                case TaikoSkinComponents.DrumRollBody:
                    if (GetTexture("taiko-roll-middle") != null)
                        return new LegacyDrumRoll();

                    return null;

                case TaikoSkinComponents.InputDrum:
                    if (GetTexture("taiko-bar-left") != null)
                        return new LegacyInputDrum();

                    return null;
<<<<<<< HEAD
=======

                case TaikoSkinComponents.CentreHit:
                case TaikoSkinComponents.RimHit:

                    if (GetTexture("taikohitcircle") != null)
                        return new LegacyHit(taikoComponent.Component);

                    return null;

                case TaikoSkinComponents.DrumRollTick:
                    return this.GetAnimation("sliderscorepoint", false, false);

                case TaikoSkinComponents.HitTarget:
                    if (GetTexture("taikobigcircle") != null)
                        return new LegacyHitTarget();

                    return null;
            }
>>>>>>> e91018bc

                case TaikoSkinComponents.TaikoDon:
                    if (GetTexture("pippidonclear0") != null)
                        return new DrawableTaikoCharacter();

                    return null;

                default:
                    return source.GetDrawableComponent(component);
            }
        }

        public Texture GetTexture(string componentName) => source.GetTexture(componentName);

        public SampleChannel GetSample(ISampleInfo sampleInfo) => source.GetSample(new LegacyTaikoSampleInfo(sampleInfo));

        public IBindable<TValue> GetConfig<TLookup, TValue>(TLookup lookup) => source.GetConfig<TLookup, TValue>(lookup);

        private class LegacyTaikoSampleInfo : ISampleInfo
        {
            private readonly ISampleInfo source;

            public LegacyTaikoSampleInfo(ISampleInfo source)
            {
                this.source = source;
            }

            public IEnumerable<string> LookupNames
            {
                get
                {
                    foreach (var name in source.LookupNames)
                        yield return $"taiko-{name}";

                    foreach (var name in source.LookupNames)
                        yield return name;
                }
            }

            public int Volume => source.Volume;
        }
    }
}<|MERGE_RESOLUTION|>--- conflicted
+++ resolved
@@ -39,8 +39,6 @@
                         return new LegacyInputDrum();
 
                     return null;
-<<<<<<< HEAD
-=======
 
                 case TaikoSkinComponents.CentreHit:
                 case TaikoSkinComponents.RimHit:
@@ -58,8 +56,6 @@
                         return new LegacyHitTarget();
 
                     return null;
-            }
->>>>>>> e91018bc
 
                 case TaikoSkinComponents.TaikoDon:
                     if (GetTexture("pippidonclear0") != null)
